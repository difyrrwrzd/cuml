/*
 * Copyright (c) 2019-2020, NVIDIA CORPORATION.
 *
 * Licensed under the Apache License, Version 2.0 (the "License");
 * you may not use this file except in compliance with the License.
 * You may obtain a copy of the License at
 *
 *     http://www.apache.org/licenses/LICENSE-2.0
 *
 * Unless required by applicable law or agreed to in writing, software
 * distributed under the License is distributed on an "AS IS" BASIS,
 * WITHOUT WARRANTIES OR CONDITIONS OF ANY KIND, either express or implied.
 * See the License for the specific language governing permissions and
 * limitations under the License.
 */

#include <cuml/cluster/spectral.hpp>
#include <cuml/cuml.hpp>

<<<<<<< HEAD
#include <random/rng.h>
=======
#include "random/rng.cuh"
>>>>>>> 4b144e50

#include <common/cudart_utils.h>
#include <gtest/gtest.h>
#include <test_utils.h>
#include <cuda_utils.cuh>
#include <iostream>
#include <vector>

namespace ML {

using namespace MLCommon;

template <typename T>
class SpectralTest : public ::testing::Test {
 protected:
  void SetUp() override {}

  void TearDown() override {}

 protected:
};

typedef SpectralTest<float> TestSpectralClustering;
TEST_F(TestSpectralClustering, Fit) {
  int n = 500;
  int d = 30;
  int k = 3;

  float *X;
  cumlHandle handle;
  MLCommon::allocate(X, n * d);

  Random::Rng r(150, MLCommon::Random::GenTaps);
  r.uniform(X, n * d, -1.0f, 1.0f, handle.getStream());

  int *out;
  MLCommon::allocate(out, n, true);

  ML::Spectral::fit_clusters(handle, X, n, d, k, 10, 1e-3f, out);
  CUDA_CHECK(cudaStreamSynchronize(handle.getStream()));
  CUDA_CHECK(cudaFree(out));
  CUDA_CHECK(cudaFree(X));
}

typedef SpectralTest<float> TestSpectralEmbedding;
TEST_F(TestSpectralEmbedding, Fit) {
  int n = 500;
  int d = 30;
  int k = 3;

  float *X;
  cumlHandle handle;
  MLCommon::allocate(X, n * d);

  Random::Rng r(150, MLCommon::Random::GenTaps);
  r.uniform(X, n * d, -1.0f, 1.0f, handle.getStream());

  float *out;
  MLCommon::allocate(out, n * 2, true);

  ML::Spectral::fit_embedding(handle, X, n, d, k, 2, out);
  CUDA_CHECK(cudaStreamSynchronize(handle.getStream()));
  CUDA_CHECK(cudaFree(out));
  CUDA_CHECK(cudaFree(X));
}

}  // end namespace ML<|MERGE_RESOLUTION|>--- conflicted
+++ resolved
@@ -14,20 +14,14 @@
  * limitations under the License.
  */
 
-#include <cuml/cluster/spectral.hpp>
-#include <cuml/cuml.hpp>
-
-<<<<<<< HEAD
-#include <random/rng.h>
-=======
-#include "random/rng.cuh"
->>>>>>> 4b144e50
-
 #include <common/cudart_utils.h>
 #include <gtest/gtest.h>
 #include <test_utils.h>
 #include <cuda_utils.cuh>
+#include <cuml/cluster/spectral.hpp>
+#include <cuml/cuml.hpp>
 #include <iostream>
+#include <random/rng.cuh>
 #include <vector>
 
 namespace ML {
