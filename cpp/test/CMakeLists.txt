--- conflicted
+++ resolved
@@ -30,21 +30,10 @@
   ${CUDA_CUDART_LIBRARY}
   ${CUDA_cusparse_LIBRARY}
   ${CUDA_nvgraph_LIBRARY}
-<<<<<<< HEAD
-  ${CUML_CPP_TARGET}
-=======
->>>>>>> 0107990e
   gtestlib
   gtest_mainlib
   )
 
-
-if(ENABLE_CUMLPRIMS_MG)
-
-  list(APPEND CUML_TEST_LINK_LIBRARIES
-       ${CUMLPRIMS_MG_LIBRARIES})
-
-endif(ENABLE_CUMLPRIMS_MG)
 
 set(PRIMS_TEST_LINK_LIBRARIES
   ${CUDA_cublas_LIBRARY}
@@ -98,10 +87,7 @@
   if(MPI_CXX_FOUND)
     # (please keep the filenames in alphabetical order)
     add_executable(ml_mg
-<<<<<<< HEAD
       mg/knn.cu
-=======
->>>>>>> 0107990e
       mg/main.cu
       mg/pca.cu
       mg/test_ml_mg_utils.cu)
