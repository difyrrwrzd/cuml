--- conflicted
+++ resolved
@@ -312,15 +312,11 @@
             convert_dtype=convert_dtype
         ).to_output(output_type=self._get_output_type(X))
 
-<<<<<<< HEAD
-    def predict(self, X, convert_dtype=True):
-=======
     @generate_docstring(return_values={'name': 'preds',
                                        'type': 'dense',
                                        'description': 'Predicted values',
                                        'shape': '(n_samples, 1)'})
-    def predict(self, X, convert_dtype=False):
->>>>>>> 64f3746d
+    def predict(self, X, convert_dtype=True):
         """
         Predicts the y for X.
 
