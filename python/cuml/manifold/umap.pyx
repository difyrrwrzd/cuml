#
# Copyright (c) 2019, NVIDIA CORPORATION.
#
# Licensed under the Apache License, Version 2.0 (the "License");
# you may not use this file except in compliance with the License.
# You may obtain a copy of the License at
#
#     http://www.apache.org/licenses/LICENSE-2.0
#
# Unless required by applicable law or agreed to in writing, software
# distributed under the License is distributed on an "AS IS" BASIS,
# WITHOUT WARRANTIES OR CONDITIONS OF ANY KIND, either express or implied.
# See the License for the specific language governing permissions and
# limitations under the License.
#

# cython: profile=False
# distutils: language = c++
# cython: embedsignature = True
# cython: language_level = 3

import cudf
import cuml
import ctypes
import numpy as np
import pandas as pd
import warnings

from cuml.common.base import Base
from cuml.common.handle cimport cumlHandle
from cuml.utils import get_cudf_column_ptr, get_dev_array_ptr, \
    input_to_dev_array, zeros

from numba import cuda

from libcpp cimport bool
from libc.stdint cimport uintptr_t
from libc.stdlib cimport calloc, malloc, free

from libcpp.memory cimport shared_ptr

cimport cuml.common.handle
cimport cuml.common.cuda

cdef extern from "umap/umapparams.h" namespace "ML::UMAPParams":

    enum MetricType:
        EUCLIDEAN = 0,
        CATEGORICAL = 1

cdef extern from "umap/umapparams.h" namespace "ML":

    cdef cppclass UMAPParams:
        int n_neighbors,
        int n_components,
        int n_epochs,
        float learning_rate,
        float min_dist,
        float spread,
        int init,
        float set_op_mix_ratio,
        float local_connectivity,
        float repulsion_strength,
        int negative_sample_rate,
        float transform_queue_size,
        bool verbose,
        float a,
        float b,
        int target_n_neighbors,
        float target_weights,
        MetricType target_metric


cdef extern from "umap/umap.hpp" namespace "ML":
    void fit(cumlHandle & handle,
             float * X,
             int n,
             int d,
             UMAPParams * params,
             float * embeddings) except +

    void fit(cumlHandle & handle,
             float * X,
             float * y,
             int n,
             int d,
             UMAPParams * params,
             float * embeddings) except +

    void transform(cumlHandle & handle,
                   float * X,
                   int n,
                   int d,
                   float * orig_X,
                   int orig_n,
                   float * embedding,
                   int embedding_n,
                   UMAPParams * params,
                   float * out) except +


class UMAP(Base):
    """Uniform Manifold Approximation and Projection
    Finds a low dimensional embedding of the data that approximates
    an underlying manifold.

    Adapted from https://github.com/lmcinnes/umap/blob/master/umap/umap_.py

    Parameters
    ----------
    n_neighbors: float (optional, default 15)
        The size of local neighborhood (in terms of number of neighboring
        sample points) used for manifold approximation. Larger values
        result in more global views of the manifold, while smaller
        values result in more local data being preserved. In general
        values should be in the range 2 to 100.
    n_components: int (optional, default 2)
        The dimension of the space to embed into. This defaults to 2 to
        provide easy visualization, but can reasonably be set to any
    n_epochs: int (optional, default None)
        The number of training epochs to be used in optimizing the
        low dimensional embedding. Larger values result in more accurate
        embeddings. If None is specified a value will be selected based on
        the size of the input dataset (200 for large datasets, 500 for small).
    learning_rate: float (optional, default 1.0)
        The initial learning rate for the embedding optimization.
    init: string (optional, default 'spectral')
        How to initialize the low dimensional embedding. Options are:
            * 'spectral': use a spectral embedding of the fuzzy 1-skeleton
            * 'random': assign initial embedding positions at random.
    min_dist: float (optional, default 0.1)
        The effective minimum distance between embedded points. Smaller values
        will result in a more clustered/clumped embedding where nearby points
        on the manifold are drawn closer together, while larger values will
        result on a more even dispersal of points. The value should be set
        relative to the ``spread`` value, which determines the scale at which
        embedded points will be spread out.
    spread: float (optional, default 1.0)
        The effective scale of embedded points. In combination with
        ``min_dist`` this determines how clustered/clumped the embedded
        points are.
    set_op_mix_ratio: float (optional, default 1.0)
        Interpolate between (fuzzy) union and intersection as the set operation
        used to combine local fuzzy simplicial sets to obtain a global fuzzy
        simplicial sets. Both fuzzy set operations use the product t-norm.
        The value of this parameter should be between 0.0 and 1.0; a value of
        1.0 will use a pure fuzzy union, while 0.0 will use a pure fuzzy
        intersection.
    local_connectivity: int (optional, default 1)
        The local connectivity required -- i.e. the number of nearest
        neighbors that should be assumed to be connected at a local level.
        The higher this value the more connected the manifold becomes
        locally. In practice this should be not more than the local intrinsic
        dimension of the manifold.
    repulsion_strength: float (optional, default 1.0)
        Weighting applied to negative samples in low dimensional embedding
        optimization. Values higher than one will result in greater weight
        being given to negative samples.
    negative_sample_rate: int (optional, default 5)
        The number of negative samples to select per positive sample
        in the optimization process. Increasing this value will result
        in greater repulsive force being applied, greater optimization
        cost, but slightly more accuracy.
    transform_queue_size: float (optional, default 4.0)
        For transform operations (embedding new points using a trained model_
        this will control how aggressively to search for nearest neighbors.
        Larger values will result in slower performance but more accurate
        nearest neighbor evaluation.
    a: float (optional, default None)
        More specific parameters controlling the embedding. If None these
        values are set automatically as determined by ``min_dist`` and
        ``spread``.
    b: float (optional, default None)
        More specific parameters controlling the embedding. If None these
        values are set automatically as determined by ``min_dist`` and
        ``spread``.
    verbose: bool (optional, default False)
        Controls verbosity of logging.

    Notes
    -----
    This module is heavily based on Leland McInnes' reference UMAP package.
    However, there are a number of differences and features that are not yet
    implemented in cuml.umap:
      * Specifying the random seed
      * Using a non-euclidean distance metric (support for a fixed set
        of non-euclidean metrics is planned for an upcoming release).
      * Using a pre-computed pairwise distance matrix (under consideration
        for future releases)
      * Manual initialization of initial embedding positions

    In addition to these missing features, you should expect to see
    the final embeddings differing between cuml.umap and the reference
    UMAP. In particular, the reference UMAP uses an approximate kNN
    algorithm for large data sizes while cuml.umap always uses exact
    kNN.

    References
    ----------
    * Leland McInnes, John Healy, James Melville
      UMAP: Uniform Manifold Approximation and Projection for Dimension
      Reduction
      https://arxiv.org/abs/1802.03426

    """

    def __init__(self,
                 n_neighbors=15,
                 n_components=2,
                 n_epochs=500,
                 learning_rate=1.0,
                 min_dist=0.1,
                 spread=1.0,
                 set_op_mix_ratio=1.0,
                 local_connectivity=1.0,
                 repulsion_strength=1.0,
                 negative_sample_rate=5,
                 transform_queue_size=4.0,
                 init="spectral",
                 verbose=False,
                 a=None,
                 b=None,
                 target_n_neighbors=-1,
                 target_weights=0.5,
                 target_metric="euclidean",
                 should_downcast=False,
                 handle=None):

        super(UMAP, self).__init__(handle, verbose)

        cdef UMAPParams * umap_params = new UMAPParams()

        self.n_neighbors = n_neighbors
        umap_params.n_neighbors = n_neighbors

        umap_params.n_components = <int > n_components
        umap_params.n_epochs = <int > n_epochs
        umap_params.verbose = <bool > verbose

        if(init == "spectral"):
            umap_params.init = <int > 1
        elif(init == "random"):
            umap_params.init = <int > 0
        else:
            raise Exception("Initialization strategy not supported: %d" % init)

        if a is not None:
            umap_params.a = <float > a

        if b is not None:
            umap_params.b = <float > b

        umap_params.learning_rate = <float > learning_rate
        umap_params.min_dist = <float > min_dist
        umap_params.spread = <float > spread
        umap_params.set_op_mix_ratio = <float > set_op_mix_ratio
        umap_params.local_connectivity = <float > local_connectivity
        umap_params.repulsion_strength = <float > repulsion_strength
        umap_params.negative_sample_rate = <int > negative_sample_rate
        umap_params.transform_queue_size = <int > transform_queue_size

        umap_params.target_n_neighbors = target_n_neighbors
        umap_params.target_weights = target_weights

        if target_metric == "euclidean":
            umap_params.target_metric = MetricType.EUCLIDEAN
        elif target_metric == "categorical":
            umap_params.target_metric = MetricType.CATEGORICAL
        else:
            raise Exception("Invalid target metric: {}" % target_metric)

        self._should_downcast = should_downcast
        if should_downcast:
            warnings.warn("Parameter should_downcast is deprecated, use "
                          "convert_dtype in fit, fit_transform and transform "
                          " methods instead. ")

        self.umap_params = <size_t> umap_params

    def __del__(self):
        cdef UMAPParams * umap_params = \
            <UMAPParams*><size_t> self.umap_params
        del umap_params

    def fit(self, X, y=None, convert_dtype=False):
        """Fit X into an embedded space.
        Parameters
        ----------
        X : array-like (device or host) shape = (n_samples, n_features)
            X contains a sample per row.
            Acceptable formats: cuDF DataFrame, NumPy ndarray, Numba device
            ndarray, cuda array interface compliant array like CuPy
        y : array-like (device or host) shape = (n_samples, 1)
            y contains a label per row.
            Acceptable formats: cuDF Series, NumPy ndarray, Numba device
            ndarray, cuda array interface compliant array like CuPy
        """

        if self._should_downcast:
            warnings.warn("Parameter should_downcast is deprecated, use "
                          "convert_dtype in fit, fit_transform and transform "
                          " methods instead. ")
            convert_dtype = True

        if len(X.shape) != 2:
            raise ValueError("data should be two dimensional")

<<<<<<< HEAD
        X_m, X_ctype, n_rows, n_cols, dtype = \
            input_to_dev_array(X, order='C', check_dtype=np.float32,
                               convert_to_dtype=(np.float32 if convert_dtype
                                                 else None))
=======
        if self._should_downcast:
            self.X_m, X_ctype, n_rows, n_cols, dtype = \
                input_to_dev_array(X, order='C', convert_to_dtype=np.float32)
        else:
            self.X_m, X_ctype, n_rows, n_cols, dtype = \
                input_to_dev_array(X, order='C', check_dtype=np.float32)
>>>>>>> 8446d866

        if n_rows <= 1:
            raise ValueError("There needs to be more than 1 sample to "
                             "build nearest the neighbors graph")

        cdef UMAPParams * umap_params = \
            <UMAPParams*> < size_t > self.umap_params
        umap_params.n_neighbors = min(n_rows, umap_params.n_neighbors)
        self.n_dims = n_cols
        self.raw_data = X_ctype
        self.raw_data_rows = n_rows

        self.arr_embed = cuda.to_device(zeros((self.X_m.shape[0],
                                               umap_params.n_components),
                                              order="C", dtype=np.float32))
        self.embeddings = \
            self.arr_embed.device_ctypes_pointer.value

        cdef cumlHandle * handle_ = \
            <cumlHandle*> < size_t > self.handle.getHandle()

        cdef uintptr_t y_raw
        cdef uintptr_t x_raw = X_ctype

        cdef uintptr_t embed_raw = self.embeddings

        if y is not None:
            y_m, y_raw, _, _, _ = \
                input_to_dev_array(y, check_dtype=np.float32,
                                   convert_to_dtype=(np.float32
                                                     if convert_dtype
                                                     else None))
            fit(handle_[0],
                < float*> x_raw,
                < float*> y_raw,
                < int > self.X_m.shape[0],
                < int > self.X_m.shape[1],
                < UMAPParams*>umap_params,
                < float*>embed_raw)

        else:

            fit(handle_[0],
                < float*> x_raw,
                < int > self.X_m.shape[0],
                < int > self.X_m.shape[1],
                < UMAPParams*>umap_params,
                < float*>embed_raw)

        return self

    def fit_transform(self, X, y=None, convert_dtype=False):
        """Fit X into an embedded space and return that transformed
        output.
        Parameters
        ----------
        X : array-like (device or host) shape = (n_samples, n_features)
            X contains a sample per row.
            Acceptable formats: cuDF DataFrame, NumPy ndarray, Numba device
            ndarray, cuda array interface compliant array like CuPy
        Returns
        -------
        X_new : array, shape (n_samples, n_components)
            Embedding of the training data in low-dimensional space.
        """
        self.fit(X, y, convert_dtype=convert_dtype)

        if isinstance(X, cudf.DataFrame):
            ret = cudf.DataFrame()
            for i in range(0, self.arr_embed.shape[1]):
                ret[str(i)] = self.arr_embed[:, i]
        elif isinstance(X, np.ndarray):
            ret = np.asarray(self.arr_embed)

        return ret

    def transform(self, X, convert_dtype=False):
        """Transform X into the existing embedded space and return that
        transformed output.

        Please refer to the reference UMAP implementation for information
        on the differences between fit_transform() and running fit()
        transform().

        Specifically, the transform() function is stochastic:
        https://github.com/lmcinnes/umap/issues/158

        Parameters
        ----------
        X : array-like (device or host) shape = (n_samples, n_features)
            New data to be transformed.
            Acceptable formats: cuDF DataFrame, NumPy ndarray, Numba device
            ndarray, cuda array interface compliant array like CuPy
        Returns
        -------
        X_new : array, shape (n_samples, n_components)
            Embedding of the new data in low-dimensional space.
        """
        if len(X.shape) != 2:
            raise ValueError("data should be two dimensional")

        cdef uintptr_t x_ptr
        X_m, x_ptr, n_rows, n_cols, dtype = \
            input_to_dev_array(X, order='C', check_dtype=np.float32,
                               convert_to_dtype=(np.float32 if convert_dtype
                                                 else None))

        if n_rows <= 1:
            raise ValueError("There needs to be more than 1 sample to "
                             "build nearest the neighbors graph")

        if n_cols != self.n_dims:
            raise ValueError("n_features of X must match n_features of "
                             "training data")

        cdef UMAPParams * umap_params = \
            <UMAPParams*> < size_t > self.umap_params
        embedding = cuda.to_device(zeros((X_m.shape[0],
                                          umap_params.n_components),
                                         order="C", dtype=np.float32))
        cdef uintptr_t xformed_ptr = embedding.device_ctypes_pointer.value

        cdef cumlHandle * handle_ = \
            <cumlHandle*> < size_t > self.handle.getHandle()

        cdef uintptr_t orig_x_raw = self.raw_data

        cdef uintptr_t embed_ptr = self.embeddings

        transform(handle_[0],
                  < float*>x_ptr,
                  < int > X_m.shape[0],
                  < int > X_m.shape[1],
                  < float*>orig_x_raw,
                  < int > self.raw_data_rows,
                  < float*> embed_ptr,
                  < int > self.arr_embed.shape[0],
                  < UMAPParams*> umap_params,
                  < float*> xformed_ptr)

        if isinstance(X, cudf.DataFrame):
            ret = cudf.DataFrame()
            for i in range(0, embedding.shape[1]):
                ret[str(i)] = embedding[:, i]
        elif isinstance(X, np.ndarray):
            ret = np.asarray(embedding)

        del X_m

        return ret<|MERGE_RESOLUTION|>--- conflicted
+++ resolved
@@ -305,19 +305,10 @@
         if len(X.shape) != 2:
             raise ValueError("data should be two dimensional")
 
-<<<<<<< HEAD
         X_m, X_ctype, n_rows, n_cols, dtype = \
             input_to_dev_array(X, order='C', check_dtype=np.float32,
                                convert_to_dtype=(np.float32 if convert_dtype
                                                  else None))
-=======
-        if self._should_downcast:
-            self.X_m, X_ctype, n_rows, n_cols, dtype = \
-                input_to_dev_array(X, order='C', convert_to_dtype=np.float32)
-        else:
-            self.X_m, X_ctype, n_rows, n_cols, dtype = \
-                input_to_dev_array(X, order='C', check_dtype=np.float32)
->>>>>>> 8446d866
 
         if n_rows <= 1:
             raise ValueError("There needs to be more than 1 sample to "
