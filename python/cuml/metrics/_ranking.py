#
# Copyright (c) 2020, NVIDIA CORPORATION.
#
# Licensed under the Apache License, Version 2.0 (the "License");
# you may not use this file except in compliance with the License.
# You may obtain a copy of the License at
#
#     http://www.apache.org/licenses/LICENSE-2.0
#
# Unless required by applicable law or agreed to in writing, software
# distributed under the License is distributed on an "AS IS" BASIS,
# WITHOUT WARRANTIES OR CONDITIONS OF ANY KIND, either express or implied.
# See the License for the specific language governing permissions and
# limitations under the License.
#

import cupy as cp
import numpy as np
from cuml.common.memory_utils import with_cupy_rmm
from cuml.common import input_to_cuml_array
import math


@with_cupy_rmm
def precision_recall_curve(y_true, probs_pred):
    """
    Compute precision-recall pairs for different probability thresholds

    Note: this implementation is restricted to the binary classification task.
    The precision is the ratio ``tp / (tp + fp)`` where ``tp`` is the number of
    true positives and ``fp`` the number of false positives. The precision is
    intuitively the ability of the classifier not to label as positive a sample
    that is negative.

    The recall is the ratio ``tp / (tp + fn)`` where ``tp`` is the number of
    true positives and ``fn`` the number of false negatives. The recall is
    intuitively the ability of the classifier to find all the positive samples.
    The last precision and recall values are 1. and 0. respectively and do not
    have a corresponding threshold.  This ensures that the graph starts on the
    y axis.

    Read more in the :ref:`User Guide <precision_recall_f_measure_metrics>`.

    Parameters
    ----------
    y_true : array, shape = [n_samples]
        True binary labels, {0, 1}.
    probas_pred : array, shape = [n_samples]
        Estimated probabilities or decision function.

    Returns
    -------
    precision : array, shape = [n_thresholds + 1]
        Precision values such that element i is the precision of
        predictions with score >= thresholds[i] and the last element is 1.
    recall : array, shape = [n_thresholds + 1]
        Decreasing recall values such that element i is the recall of
        predictions with score >= thresholds[i] and the last element is 0.
    thresholds : array, shape = [n_thresholds <= len(np.unique(probas_pred))]
        Increasing thresholds on the decision function used to compute
        precision and recall.

    Examples
    --------
    .. code-block:: python

            import numpy as np
            from cuml.metrics import precision_recall_curve
            y_true = np.array([0, 0, 1, 1])
            y_scores = np.array([0.1, 0.4, 0.35, 0.8])
            precision, recall, thresholds = precision_recall_curve(
                y_true, y_scores)
            print(precision)
            print(recall)
            print(thresholds)

    Output:

    .. code-block:: python

            array([0.66666667, 0.5       , 1.        , 1.        ])
            array([1. , 0.5, 0.5, 0. ])
            array([0.35, 0.4 , 0.8 ])

    """
    y_true, n_rows, n_cols, ytype = \
        input_to_cuml_array(y_true, check_dtype=[np.int32, np.int64,
                                                 np.float32, np.float64])

    y_score, _, _, _ = \
        input_to_cuml_array(probs_pred, check_dtype=[np.int32, np.int64,
                            np.float32, np.float64],
                            check_rows=n_rows, check_cols=n_cols)

    y_true = y_true.to_output('cupy')
    y_score = y_score.to_output('cupy')

    if cp.any(y_true) == 0:
        raise ValueError("precision_recall_curve cannot be used when "
                         "y_true is all zero.")

    fps, tps, thresholds = _binary_clf_curve(y_true, y_score)
    precision = cp.flip(tps/(tps+fps), axis=0)
    recall = cp.flip(tps/tps[-1], axis=0)
    n = (recall == 1).sum()

    if n > 1:
        precision = precision[n-1:]
        recall = recall[n-1:]
        thresholds = thresholds[n-1:]
    precision = cp.concatenate([precision, cp.ones(1)])
    recall = cp.concatenate([recall, cp.zeros(1)])

    return precision, recall, thresholds


@with_cupy_rmm
def roc_auc_score(y_true, y_score):
    """
<<<<<<< HEAD
    Compute Area Under the Receiver Operating Characteristic Curve (ROC AUC)
    from prediction scores.

    Note: this implementation can only be used with binary classification.
=======
    Compute Area Under the Receiver Operating Characteristic Curve
    (ROC AUC) from prediction scores. Note -- this implementation can
    only be used with binary classification.
>>>>>>> cbbb7e3f

    Parameters
    ----------
    y_true : array-like of shape (n_samples,)
        True labels. The binary cases
        expect labels with shape (n_samples,)
    y_score : array-like of shape (n_samples,)
        Target scores. In the binary cases, these can be either
        probability estimates or non-thresholded decision values (as returned
        by `decision_function` on some classifiers). The binary
        case expects a shape (n_samples,), and the scores must be the scores of
        the class with the greater label.

    Returns
    -------
        auc : float

    Examples
    --------
<<<<<<< HEAD
    .. code-block:: python

            import numpy as np
            from cuml.metrics import roc_auc_score
            y_true = np.array([0, 0, 1, 1])
            y_scores = np.array([0.1, 0.4, 0.35, 0.8])
            print(roc_auc_score(y_true, y_scores))
=======
    >>> import numpy as np
    >>> from cuml.metrics import roc_auc_score
    >>> y_true = np.array([0, 0, 1, 1])
    >>> y_scores = np.array([0.1, 0.4, 0.35, 0.8])
    >>> roc_auc_score(y_true, y_scores)
    0.75

    """
>>>>>>> cbbb7e3f

    Output:
    .. code-block:: python

            0.75
    """
    y_true, n_rows, n_cols, ytype = \
        input_to_cuml_array(y_true, check_dtype=[np.int32, np.int64,
                                                 np.float32, np.float64])

    y_score, _, _, _ = \
        input_to_cuml_array(y_score, check_dtype=[np.int32, np.int64,
                                                  np.float32, np.float64],
                            check_rows=n_rows, check_cols=n_cols)
    return _binary_roc_auc_score(y_true, y_score)


def _binary_clf_curve(y_true, y_score):

    if y_true.dtype.kind == 'f' and np.any(y_true != y_true.astype(int)):
        raise ValueError("Continuous format of y_true  "
                         "is not supported.")

    ids = cp.argsort(-y_score)
    sorted_score = y_score[ids]

    ones = y_true[ids].astype('float32')  # for calculating true positives
    zeros = 1 - ones  # for calculating predicted positives

    # calculate groups
    group = _group_same_scores(sorted_score)
    num = int(group[-1])

    tps = cp.zeros(num, dtype='float32')
    fps = cp.zeros(num, dtype='float32')

    tps = _addup_x_in_group(group, ones, tps)
    fps = _addup_x_in_group(group, zeros, fps)

    tps = cp.cumsum(tps)
    fps = cp.cumsum(fps)
    thresholds = cp.unique(y_score)
    return fps, tps, thresholds


def _binary_roc_auc_score(y_true, y_score):
    """Compute binary roc_auc_score using cupy"""
    y_true = y_true.to_output('cupy')
    y_score = y_score.to_output('cupy')

    if cp.unique(y_true).shape[0] == 1:
        raise ValueError("roc_auc_score cannot be used when "
                         "only one class present in y_true. ROC AUC score "
                         "is not defined in that case.")

    if cp.unique(y_score).shape[0] == 1:
        return 0.5

    fps, tps, thresholds = _binary_clf_curve(y_true, y_score)
    tpr = tps/tps[-1]
    fpr = fps/fps[-1]

    return _calculate_area_under_curve(fpr, tpr).item()


def _addup_x_in_group(group, x, result):
    addup_x_in_group_kernel = cp.RawKernel(r'''
        extern "C" __global__
        void addup_x_in_group(const int* group, const float* x,
            float* result, int N)
        {
            int tid = blockDim.x * blockIdx.x + threadIdx.x;
            if(tid<N){
                atomicAdd(result + group[tid] - 1, x[tid]);
            }
        }
    ''', 'addup_x_in_group')

    N = x.shape[0]
    tpb = 256
    bpg = math.ceil(N/tpb)
    addup_x_in_group_kernel((bpg,), (tpb,), (group, x, result, N))
    return result


def _group_same_scores(sorted_score):
    mask = cp.empty(sorted_score.shape, dtype=cp.bool_)
    mask[0] = True
    mask[1:] = sorted_score[1:] != sorted_score[:-1]
    group = cp.cumsum(mask, dtype=cp.int32)
    return group


def _calculate_area_under_curve(fpr, tpr):
    """helper function to calculate area under curve given fpr & tpr arrays"""
    return cp.sum((fpr[1:]-fpr[:-1])*(tpr[1:]+tpr[:-1]))/2 + tpr[0]*fpr[0]/2<|MERGE_RESOLUTION|>--- conflicted
+++ resolved
@@ -117,16 +117,10 @@
 @with_cupy_rmm
 def roc_auc_score(y_true, y_score):
     """
-<<<<<<< HEAD
     Compute Area Under the Receiver Operating Characteristic Curve (ROC AUC)
     from prediction scores.
 
     Note: this implementation can only be used with binary classification.
-=======
-    Compute Area Under the Receiver Operating Characteristic Curve
-    (ROC AUC) from prediction scores. Note -- this implementation can
-    only be used with binary classification.
->>>>>>> cbbb7e3f
 
     Parameters
     ----------
@@ -146,7 +140,6 @@
 
     Examples
     --------
-<<<<<<< HEAD
     .. code-block:: python
 
             import numpy as np
@@ -154,16 +147,6 @@
             y_true = np.array([0, 0, 1, 1])
             y_scores = np.array([0.1, 0.4, 0.35, 0.8])
             print(roc_auc_score(y_true, y_scores))
-=======
-    >>> import numpy as np
-    >>> from cuml.metrics import roc_auc_score
-    >>> y_true = np.array([0, 0, 1, 1])
-    >>> y_scores = np.array([0.1, 0.4, 0.35, 0.8])
-    >>> roc_auc_score(y_true, y_scores)
-    0.75
-
-    """
->>>>>>> cbbb7e3f
 
     Output:
     .. code-block:: python
