#
# Copyright (c) 2019, NVIDIA CORPORATION.
#
# Licensed under the Apache License, Version 2.0 (the "License");
# you may not use this file except in compliance with the License.
# You may obtain a copy of the License at
#
#     http://www.apache.org/licenses/LICENSE-2.0
#
# Unless required by applicable law or agreed to in writing, software
# distributed under the License is distributed on an "AS IS" BASIS,
# WITHOUT WARRANTIES OR CONDITIONS OF ANY KIND, either express or implied.
# See the License for the specific language governing permissions and
# limitations under the License.
#


# cython: profile=False
# distutils: language = c++
# cython: embedsignature = True
# cython: language_level = 3

import ctypes
import math
import numpy as np
import warnings

from numba import cuda

from libcpp cimport bool
from libc.stdint cimport uintptr_t
from libc.stdlib cimport calloc, malloc, free


from cuml.common.handle import Handle
from cuml import ForestInference
from cuml.common.base import Base
from cuml.common.handle cimport cumlHandle
from cuml.utils import get_cudf_column_ptr, get_dev_array_ptr, \
    input_to_dev_array, zeros
from cuml.utils.cupy_utils import checked_cupy_unique

cimport cuml.common.handle
cimport cuml.common.cuda

cdef extern from "treelite/c_api.h":
    ctypedef void* ModelHandle
    ctypedef void* ModelBuilderHandle

cdef extern from "cuml/ensemble/randomforest.hpp" namespace "ML":
    cdef enum CRITERION:
        GINI,
        ENTROPY,
        MSE,
        MAE,
        CRITERION_END

cdef extern from "cuml/tree/decisiontree.hpp" namespace "ML::DecisionTree":
    cdef struct DecisionTreeParams:
        int max_depth
        int max_leaves
        float max_features
        int n_bins
        int split_algo
        int min_rows_per_node
        float min_impurity_decrease
        bool bootstrap_features
        bool quantile_per_tree
        CRITERION split_criterion

cdef extern from "cuml/ensemble/randomforest.hpp" namespace "ML":

    cdef enum RF_type:
        CLASSIFICATION,
        REGRESSION

    cdef struct RF_metrics:
        RF_type rf_type
        float accuracy
        double mean_abs_error
        double mean_squared_error
        double median_abs_error

    cdef struct RF_params:
        int n_trees
        bool bootstrap
        float rows_sample
        int seed
        pass

    cdef cppclass RandomForestMetaData[T, L]:
        void* trees
        RF_params rf_params

    cdef void fit(cumlHandle & handle,
                  RandomForestMetaData[float, int]*,
                  float*,
                  int,
                  int,
                  int*,
                  int,
                  RF_params) except +

    cdef void fit(cumlHandle & handle,
                  RandomForestMetaData[double, int]*,
                  double*,
                  int,
                  int,
                  int*,
                  int,
                  RF_params) except +

    cdef void predict(cumlHandle& handle,
                      RandomForestMetaData[float, int] *,
                      float*,
                      int,
                      int,
                      int*,
                      bool) except +

    cdef void predict(cumlHandle& handle,
                      RandomForestMetaData[double, int]*,
                      double*,
                      int,
                      int,
                      int*,
                      bool) except +

    cdef void predictGetAll(cumlHandle& handle,
                            RandomForestMetaData[float, int] *,
                            float*,
                            int,
                            int,
                            int*,
                            bool) except +

    cdef void predictGetAll(cumlHandle& handle,
                            RandomForestMetaData[double, int]*,
                            double*,
                            int,
                            int,
                            int*,
                            bool) except +

    cdef void build_treelite_forest(ModelHandle*,
                                    RandomForestMetaData[float, int]*,
                                    int,
                                    int)

    cdef void build_treelite_forest(ModelHandle*,
                                    RandomForestMetaData[double, int]*,
                                    int,
                                    int)

    cdef RF_metrics score(cumlHandle& handle,
                          RandomForestMetaData[float, int]*,
                          int*,
                          int,
                          int*,
                          bool) except +

    cdef RF_metrics score(cumlHandle& handle,
                          RandomForestMetaData[double, int]*,
                          int*,
                          int,
                          int*,
                          bool) except +

    cdef void print_rf_summary(RandomForestMetaData[float, int]*) except +
    cdef void print_rf_summary(RandomForestMetaData[double, int]*) except +

    cdef void print_rf_detailed(RandomForestMetaData[float, int]*) except +
    cdef void print_rf_detailed(RandomForestMetaData[double, int]*) except +

    cdef RF_params set_rf_class_obj(int,
                                    int,
                                    float,
                                    int,
                                    int,
                                    int,
                                    float,
                                    bool,
                                    bool,
                                    int,
                                    float,
                                    int,
                                    CRITERION,
                                    bool,
                                    int) except +


class RandomForestClassifier(Base):
    """
    Implements a Random Forest classifier model which fits multiple decision
    tree classifiers in an ensemble.

    Note that the underlying algorithm for tree node splits differs from that
    used in scikit-learn. By default, the cuML Random Forest uses a
    histogram-based algorithms to determine splits, rather than an exact
    count. You can tune the size of the histograms with the n_bins parameter.

    **Known Limitations**: This is an initial release of the cuML
    Random Forest code. It contains a few known limitations:

       * Inference/prediction takes place on the CPU. A GPU-based inference
         solution based on the forest inference library is planned for a
         near-future release.

       * Instances of RandomForestClassifier cannot be pickled currently.


    Examples
    ---------
    .. code-block:: python

            import numpy as np
            from cuml.ensemble import RandomForestClassifier as cuRFC

            X = np.random.normal(size=(10,4)).astype(np.float32)
            y = np.asarray([0,1]*5, dtype=np.int32)

            cuml_model = cuRFC(max_features=1.0,
                               n_bins=8,
                               n_estimators=40)
            cuml_model.fit(X,y)
            cuml_predict = cuml_model.predict(X)

            print("Predicted labels : ", cuml_predict)

    Output:

    .. code-block:: none

            Predicted labels :  [0 1 0 1 0 1 0 1 0 1]

    Parameters
    -----------
    n_estimators : int (default = 10)
                   number of trees in the forest.
    handle : cuml.Handle
             If it is None, a new one is created just for this class.
    split_criterion: The criterion used to split nodes.
                     0 for GINI, 1 for ENTROPY
                     2 and 3 not valid for classification
                     (default = 0)
    split_algo : 0 for HIST and 1 for GLOBAL_QUANTILE
                 (default = 1)
                 the algorithm to determine how nodes are split in the tree.
                 HIST curently uses a slower tree-building algorithm
                 so GLOBAL_QUANTILE is recommended for most cases.
    bootstrap : boolean (default = True)
                Control bootstrapping.
                If set, each tree in the forest is built
                on a bootstrapped sample with replacement.
                If false, sampling without replacement is done.
    bootstrap_features : boolean (default = False)
                         Control bootstrapping for features.
                         If features are drawn with or without replacement
    rows_sample : float (default = 1.0)
                  Ratio of dataset rows used while fitting each tree.
    max_depth : int (default = 16)
                Maximum tree depth. Unlimited (i.e, until leaves are pure),
                if -1. Unlimited depth is not supported with split_algo=1.
                *Note that this default differs from scikit-learn's
                random forest, which defaults to unlimited depth.*
    max_leaves : int (default = -1)
                 Maximum leaf nodes per tree. Soft constraint. Unlimited,
                 if -1.
    max_features : int or float or string or None (default = 'auto')
                   Ratio of number of features (columns) to consider
                   per node split.
                   If int then max_features/n_features.
                   If float then max_features is a fraction.
                   If 'auto' then max_features=1/sqrt(n_features).
                   If 'sqrt' then max_features=1/sqrt(n_features).
                   If 'log2' then max_features=log2(n_features)/n_features.
                   If None, then max_features=1/sqrt(n_features).
    n_bins :  int (default = 8)
              Number of bins used by the split algorithm.
    min_rows_per_node : int or float (default = 2)
                        The minimum number of samples (rows) needed
                        to split a node.
                        If int then number of sample rows
                        If float the min_rows_per_sample*n_rows
    min_impurity_decrease : float (default = 0.0)
                            Minimum decrease in impurity requried for
                            node to be spilt.
    quantile_per_tree : boolean (default = False)
                        Whether quantile is computed for individal trees in RF.
                        Only relevant for GLOBAL_QUANTILE split_algo.
    seed : int (default = -1)
           If int, then the seed is used by the models random number
           generator. It is used to reproduce the same result over multiple
           runs.
    """

    variables = ['n_estimators', 'max_depth', 'handle',
                 'max_features', 'n_bins',
                 'split_algo', 'split_criterion', 'min_rows_per_node',
                 'min_impurity_decrease',
                 'bootstrap', 'bootstrap_features',
                 'verbose', 'rows_sample',
                 'max_leaves', 'quantile_per_tree']

    def __init__(self, n_estimators=10, max_depth=16, handle=None,
                 max_features='auto', n_bins=8, n_streams=8,
                 split_algo=1, split_criterion=0, min_rows_per_node=2,
                 bootstrap=True, bootstrap_features=False,
                 type_model="classifier", verbose=False,
                 rows_sample=1.0, max_leaves=-1, quantile_per_tree=False,
                 gdf_datatype=None, criterion=None,
                 min_samples_leaf=None, min_weight_fraction_leaf=None,
                 max_leaf_nodes=None, min_impurity_decrease=0.0,
                 min_impurity_split=None, oob_score=None, n_jobs=None,
                 random_state=None, warm_start=None, class_weight=None,
                 seed=-1):

        sklearn_params = {"criterion": criterion,
                          "min_samples_leaf": min_samples_leaf,
                          "min_weight_fraction_leaf": min_weight_fraction_leaf,
                          "max_leaf_nodes": max_leaf_nodes,
                          "min_impurity_split": min_impurity_split,
                          "oob_score": oob_score, "n_jobs": n_jobs,
                          "random_state": random_state,
                          "warm_start": warm_start,
                          "class_weight": class_weight}

        for key, vals in sklearn_params.items():
            if vals is not None:
                raise TypeError("The Scikit-learn variable", key,
                                " is not supported in cuML,"
                                " please read the cuML documentation for"
                                " more information")

        if max_depth < 0:
            raise ValueError("Must specify max_depth >0")

        if handle is None:
            handle = Handle(n_streams)

        super(RandomForestClassifier, self).__init__(handle, verbose)

        self.split_algo = split_algo
        criterion_dict = {'0': GINI, '1': ENTROPY, '2': MSE,
                          '3': MAE, '4': CRITERION_END}
        if str(split_criterion) not in criterion_dict.keys():
            warnings.warn("The split criterion chosen was not present"
                          " in the list of options accepted by the model"
                          " and so the CRITERION_END option has been chosen.")
            self.split_criterion = CRITERION_END
        else:
            self.split_criterion = criterion_dict[str(split_criterion)]

        self.min_rows_per_node = min_rows_per_node
        self.min_impurity_decrease = min_impurity_decrease
        self.bootstrap_features = bootstrap_features
        self.rows_sample = rows_sample
        self.max_leaves = max_leaves
        self.n_estimators = n_estimators
        self.max_depth = max_depth
        self.max_features = max_features
        self.bootstrap = bootstrap
        self.verbose = verbose
        self.n_bins = n_bins
        self.quantile_per_tree = quantile_per_tree
        self.n_cols = None
        self.n_streams = handle.getNumInternalStreams()
        self.seed = seed

        if ((seed != -1) and (n_streams != 1)):
            warnings.warn("n_stream should be equal to 1 while setting the "
                          "seed. If n_streams!=1 then setting the seed will"
                          "not help in making the result reproducible over"
                          " multiple runs")
<<<<<<< HEAD
=======

>>>>>>> 12968fd6
        cdef RandomForestMetaData[float, int] *rf_forest = \
            new RandomForestMetaData[float, int]()
        self.rf_forest = <size_t> rf_forest
        cdef RandomForestMetaData[double, int] *rf_forest64 = \
            new RandomForestMetaData[double, int]()
        self.rf_forest64 = <size_t> rf_forest64
    """
    TODO:
        Add the preprocess and postprocess functions
        in the cython code to normalize the labels
        Link to the above issue on github :
        https://github.com/rapidsai/cuml/issues/691
    """
    def __getstate__(self):
        state = self.__dict__.copy()
        del state['handle']

        cdef size_t params_t = <size_t> self.rf_forest
        cdef  RandomForestMetaData[float, int] *rf_forest = \
            <RandomForestMetaData[float, int]*>params_t

        cdef size_t params_t64 = <size_t> self.rf_forest64
        cdef  RandomForestMetaData[double, int] *rf_forest64 = \
            <RandomForestMetaData[double, int]*>params_t64

        state['verbose'] = self.verbose

        if self.dtype == np.float32:
            state["rf_params"] = rf_forest.rf_params
            del state["rf_forest"]
        else:
            state["rf_params64"] = rf_forest64.rf_params
            del state["rf_forest64"]

        return state

    def __del__(self):
        cdef RandomForestMetaData[float, int]* rf_forest = \
            <RandomForestMetaData[float, int]*><size_t> self.rf_forest
        cdef RandomForestMetaData[double, int]* rf_forest64 = \
            <RandomForestMetaData[double, int]*><size_t> self.rf_forest64
        free(rf_forest)
        free(rf_forest64)

    def __setstate__(self, state):

        super(RandomForestClassifier, self).__init__(handle=None,
                                                     verbose=state['verbose'])
        cdef  RandomForestMetaData[float, int] *rf_forest = \
            new RandomForestMetaData[float, int]()
        cdef  RandomForestMetaData[double, int] *rf_forest64 = \
            new RandomForestMetaData[double, int]()

        if self.dtype == np.float32:
            rf_forest.rf_params = state["rf_params"]
            state["rf_forest"] = <size_t>rf_forest
        else:
            rf_forest64.rf_params = state["rf_params64"]
            state["rf_forest64"] = <size_t>rf_forest64
        self.__dict__.update(state)

    def _get_max_feat_val(self):
        if type(self.max_features) == int:
            return self.max_features/self.n_cols
        elif type(self.max_features) == float:
            return self.max_features
        elif self.max_features == 'sqrt' or self.max_features == 'auto':
            return 1/np.sqrt(self.n_cols)
        elif self.max_features == 'log2':
            return math.log2(self.n_cols)/self.n_cols
        else:
            raise ValueError("Wrong value passed in for max_features"
                             " please read the documentation")

    def fit(self, X, y):
        """
        Perform Random Forest Classification on the input data

        Parameters
        ----------
        X : array-like (device or host) shape = (n_samples, n_features)
            Dense matrix (floats or doubles) of shape (n_samples, n_features).
            Acceptable formats: cuDF DataFrame, NumPy ndarray, Numba device
            ndarray, cuda array interface compliant array like CuPy
        y : array-like (device or host) shape = (n_samples, 1)
            Dense vector (int32) of shape (n_samples, 1).
            Acceptable formats: NumPy ndarray, Numba device
            ndarray, cuda array interface compliant array like CuPy
            These labels should be contiguous integers from 0 to n_classes.
        """
        cdef uintptr_t X_ptr, y_ptr
        y_m, y_ptr, _, _, y_dtype = input_to_dev_array(y)

        if y_dtype != np.int32:
            raise TypeError("The labels `y` need to be of dtype `np.int32`")

        X_m, X_ptr, n_rows, self.n_cols, self.dtype = \
            input_to_dev_array(X, order='F')

        if self.dtype == np.float64:
            warnings.warn("In order to run predict on the GPU convert"
                          " the data to float32")

        cdef cumlHandle* handle_ =\
            <cumlHandle*><size_t>self.handle.getHandle()

        unique_labels = checked_cupy_unique(y_m)
        num_unique_labels = len(unique_labels)

        for i in range(num_unique_labels):
            if i not in unique_labels:
                raise ValueError("The labels need "
                                 "to be consecutive values from "
                                 "0 to the number of unique label values")

        max_feature_val = self._get_max_feat_val()
        if type(self.min_rows_per_node) == float:
            self.min_rows_per_node = math.ceil(self.min_rows_per_node*n_rows)

        cdef RandomForestMetaData[float, int] *rf_forest = \
            <RandomForestMetaData[float, int]*><size_t> self.rf_forest
        cdef RandomForestMetaData[double, int] *rf_forest64 = \
            <RandomForestMetaData[double, int]*><size_t> self.rf_forest64

        rf_params = set_rf_class_obj(<int> self.max_depth,
                                     <int> self.max_leaves,
                                     <float> max_feature_val,
                                     <int> self.n_bins,
                                     <int> self.split_algo,
                                     <int> self.min_rows_per_node,
                                     <float> self.min_impurity_decrease,
                                     <bool> self.bootstrap_features,
                                     <bool> self.bootstrap,
                                     <int> self.n_estimators,
                                     <float> self.rows_sample,
                                     <int> self.seed,
                                     <CRITERION> self.split_criterion,
                                     <bool> self.quantile_per_tree,
                                     <int> self.n_streams)

        if self.dtype == np.float32:
            fit(handle_[0],
                rf_forest,
                <float*> X_ptr,
                <int> n_rows,
                <int> self.n_cols,
                <int*> y_ptr,
                <int> num_unique_labels,
                rf_params)

        elif self.dtype == np.float64:
            rf_params64 = rf_params
            fit(handle_[0],
                rf_forest64,
                <double*> X_ptr,
                <int> n_rows,
                <int> self.n_cols,
                <int*> y_ptr,
                <int> num_unique_labels,
                rf_params64)

        else:
            raise TypeError("supports only np.float32 and np.float64 input,"
                            " but input of type '%s' passed."
                            % (str(self.dtype)))
        # make sure that the `fit` is complete before the following delete
        # call happens
        self.handle.sync()
        del(X_m)
        del(y_m)
        return self

    def _predict_model_on_gpu(self, X, output_class,
                              threshold, algo, num_classes):
        _, _, n_rows, n_cols, X_dtype = \
            input_to_dev_array(X, order='C', check_dtype=self.dtype,
                               check_cols=self.n_cols)

        treelite_model = self._get_treelite(num_features=n_cols,
                                            task_category=num_classes)
        fil_model = ForestInference()
        tl_to_fil_model = \
            fil_model.load_from_randomforest(treelite_model,
                                             output_class=output_class,
                                             threshold=threshold,
                                             algo=algo)
        preds = tl_to_fil_model.predict(X)
        return preds

    def _predict_model_on_cpu(self, X):
        cdef uintptr_t X_ptr
        X_m, X_ptr, n_rows, n_cols, _ = \
            input_to_dev_array(X, order='C', check_dtype=self.dtype,
                               check_cols=self.n_cols)

        preds = np.zeros(n_rows, dtype=np.int32)
        cdef uintptr_t preds_ptr
        preds_m, preds_ptr, _, _, _ = \
            input_to_dev_array(preds)
        cdef cumlHandle* handle_ =\
            <cumlHandle*><size_t>self.handle.getHandle()

        cdef RandomForestMetaData[float, int] *rf_forest = \
            <RandomForestMetaData[float, int]*><size_t> self.rf_forest

        cdef RandomForestMetaData[double, int] *rf_forest64 = \
            <RandomForestMetaData[double, int]*><size_t> self.rf_forest64
        if self.dtype == np.float32:
            predict(handle_[0],
                    rf_forest,
                    <float*> X_ptr,
                    <int> n_rows,
                    <int> n_cols,
                    <int*> preds_ptr,
                    <bool> self.verbose)

        elif self.dtype == np.float64:
            predict(handle_[0],
                    rf_forest64,
                    <double*> X_ptr,
                    <int> n_rows,
                    <int> n_cols,
                    <int*> preds_ptr,
                    <bool> self.verbose)
        else:
            raise TypeError("supports only np.float32 and np.float64 input,"
                            " but input of type '%s' passed."
                            % (str(self.dtype)))

        self.handle.sync()
        # synchronous w/o a stream
        preds = preds_m.copy_to_host()
        del(X_m)
        del(preds_m)
        return preds

    def predict(self, X, predict_model="GPU",
                output_class=True, threshold=0.5,
                algo='BATCH_TREE_REORG',
                num_classes=2):
        """
        Predicts the labels for X.

        Parameters
        ----------
        X : array-like (device or host) shape = (n_samples, n_features)
            Dense matrix (floats or doubles) of shape (n_samples, n_features).
            Acceptable formats: cuDF DataFrame, NumPy ndarray, Numba device
            ndarray, cuda array interface compliant array like CuPy
        predict_model : String
                        "GPU" if prediction should be carried out on the GPU
                        "CPU" or None if prediction should be carried out
                        on the CPU
        output_class: boolean
                      This is optional and required only while performing the
                      predict operation on the GPU.
                      If true, return a 1 or 0 depending on whether the raw
                      prediction exceeds the threshold. If False, just return
                      the raw prediction.
        algo : string name of the algo from (from algo_t enum)
               This is optional and required only while performing the
               predict operation on the GPU.
               'NAIVE' - simple inference using shared memory
               'TREE_REORG' - similar to naive but trees rearranged to be more
                              coalescing-friendly
               'BATCH_TREE_REORG' - similar to TREE_REORG but predicting
                                    multiple rows per thread block
        threshold : float
                    threshold is used to for classification
                    This is optional and required only while performing the
                    predict operation on the GPU.
                    It is applied if output_class == True, else it is ignored
        num_classes : integer
                      number of different classes present in the dataset

        Returns
        ----------
        y : NumPy
           Dense vector (int) of shape (n_samples, 1)
        """
        if self.dtype == np.float64:
            raise TypeError("GPU predict model only accepts float32 dtype"
                            " as input, convert the data to float32 or "
                            "use the CPU predict with `predict_model='CPU'`.")

        elif predict_model == "CPU" or predict_model is None:
            preds = self._predict_model_on_cpu(X)

        else:
            preds = self._predict_model_on_gpu(X, output_class,
                                               threshold, algo,
                                               num_classes)

        return preds

    def _predict_get_all(self, X):
        """
        Predicts the labels for X.

        Parameters
        ----------
        X : array-like (device or host) shape = (n_samples, n_features)
            Dense matrix (floats or doubles) of shape (n_samples, n_features).
            Acceptable formats: cuDF DataFrame, NumPy ndarray, Numba device
            ndarray, cuda array interface compliant array like CuPy

        Returns
        ----------
        y : NumPy
           Dense vector (int) of shape (n_samples, 1)
        """
        cdef uintptr_t X_ptr
        X_ptr = X.ctypes.data
        n_rows, n_cols = np.shape(X)
        if n_cols != self.n_cols:
            raise ValueError("The number of columns/features in the training"
                             " and test data should be the same ")
        if X.dtype != self.dtype:
            raise ValueError("The datatype of the training data is different"
                             " from the datatype of the testing data")

        preds = np.zeros(n_rows * self.n_estimators,
                         dtype=np.int32)

        cdef uintptr_t preds_ptr = preds.ctypes.data
        cdef cumlHandle* handle_ =\
            <cumlHandle*><size_t>self.handle.getHandle()

        cdef RandomForestMetaData[float, int] *rf_forest = \
            <RandomForestMetaData[float, int]*><size_t> self.rf_forest

        cdef RandomForestMetaData[double, int] *rf_forest64 = \
            <RandomForestMetaData[double, int]*><size_t> self.rf_forest64

        if self.dtype == np.float32:
            predictGetAll(handle_[0],
                          rf_forest,
                          <float*> X_ptr,
                          <int> n_rows,
                          <int> n_cols,
                          <int*> preds_ptr,
                          <bool> self.verbose)

        elif self.dtype == np.float64:
            predictGetAll(handle_[0],
                          rf_forest64,
                          <double*> X_ptr,
                          <int> n_rows,
                          <int> n_cols,
                          <int*> preds_ptr,
                          <bool> self.verbose)
        else:
            raise TypeError("supports only np.float32 and np.float64 input,"
                            " but input of type '%s' passed."
                            % (str(self.dtype)))

        self.handle.sync()
        return preds

    def score(self, X, y, threshold=0.5,
              algo='BATCH_TREE_REORG', num_classes=2):
        """
        Calculates the accuracy metric score of the model for X.

        Parameters
        ----------
        X : array-like (device or host) shape = (n_samples, n_features)
            Dense matrix (floats or doubles) of shape (n_samples, n_features).
            Acceptable formats: cuDF DataFrame, NumPy ndarray, Numba device
            ndarray, cuda array interface compliant array like CuPy
        y : NumPy
           Dense vector (int) of shape (n_samples, 1)
        algo : string name of the algo from (from algo_t enum)
               This is optional and required only while performing the
               predict operation on the GPU.
               'NAIVE' - simple inference using shared memory
               'TREE_REORG' - similar to naive but trees rearranged to be more
                              coalescing-friendly
               'BATCH_TREE_REORG' - similar to TREE_REORG but predicting
                                    multiple rows per thread block
        threshold : float
                    threshold is used to for classification
                    This is optional and required only while performing the
                    predict operation on the GPU.
        num_classes : integer
                      number of different classes present in the dataset
        Returns
        -------
        float
           Accuracy of the model [0.0 - 1.0]
        """
        cdef uintptr_t X_ptr, y_ptr
        y_m, y_ptr, n_rows, _, y_dtype = \
            input_to_dev_array(y, check_dtype=np.int32)

        preds = self.predict(X, output_class=True,
                             threshold=threshold, algo=algo,
                             num_classes=num_classes)

        cdef uintptr_t preds_ptr
        preds_m, preds_ptr, _, _, _ = \
            input_to_dev_array(preds, convert_to_dtype=np.int32)

        cdef cumlHandle* handle_ =\
            <cumlHandle*><size_t>self.handle.getHandle()

        cdef RandomForestMetaData[float, int] *rf_forest = \
            <RandomForestMetaData[float, int]*><size_t> self.rf_forest

        cdef RandomForestMetaData[double, int] *rf_forest64 = \
            <RandomForestMetaData[double, int]*><size_t> self.rf_forest64

        if self.dtype == np.float32:
            self.stats = score(handle_[0],
                               rf_forest,
                               <int*> y_ptr,
                               <int> n_rows,
                               <int*> preds_ptr,
                               <bool> self.verbose)
        elif self.dtype == np.float64:
            self.stats = score(handle_[0],
                               rf_forest64,
                               <int*> y_ptr,
                               <int> n_rows,
                               <int*> preds_ptr,
                               <bool> self.verbose)
        else:
            raise TypeError("supports only np.float32 and np.float64 input,"
                            " but input of type '%s' passed."
                            % (str(self.dtype)))

        self.handle.sync()
        del(y_m)
        del(preds_m)
        return self.stats['accuracy']

    def get_params(self, deep=True):
        """
        Returns the value of all parameters
        required to configure this estimator as a dictionary.

        Parameters
        -----------
        deep : boolean (default = True)
        """

        params = dict()
        for key in RandomForestClassifier.variables:
            var_value = getattr(self, key, None)
            params[key] = var_value
        return params

    def set_params(self, **params):
        """
        Sets the value of parameters required to
        configure this estimator, it functions similar to
        the sklearn set_params.

        Parameters
        -----------
        params : dict of new params
        """
        if not params:
            return self
        for key, value in params.items():
            if key not in RandomForestClassifier.variables:
                raise ValueError('Invalid parameter for estimator')
            else:
                setattr(self, key, value)
        self.__init__()
        return self

    def print_summary(self):
        """
        prints the summary of the forest used to train and test the model
        """
        cdef RandomForestMetaData[float, int] *rf_forest = \
            <RandomForestMetaData[float, int]*><size_t> self.rf_forest

        cdef RandomForestMetaData[double, int] *rf_forest64 = \
            <RandomForestMetaData[double, int]*><size_t> self.rf_forest64

        if self.dtype == np.float64:
            print_rf_summary(rf_forest64)
        else:
            print_rf_summary(rf_forest)

    def print_detailed(self):
        """
        prints the detailed information about the forest used to
        train and test the Random Forest model
        """
        cdef RandomForestMetaData[float, int] *rf_forest = \
            <RandomForestMetaData[float, int]*><size_t> self.rf_forest

        cdef RandomForestMetaData[double, int] *rf_forest64 = \
            <RandomForestMetaData[double, int]*><size_t> self.rf_forest64

        if self.dtype == np.float64:
            print_rf_detailed(rf_forest64)
        else:
            print_rf_detailed(rf_forest)

    def _get_treelite(self, num_features,
                      task_category=1, model=None):

        cdef ModelHandle cuml_model_ptr = NULL
        cdef RandomForestMetaData[float, int] *rf_forest = \
            <RandomForestMetaData[float, int]*><size_t> self.rf_forest

        cdef RandomForestMetaData[double, int] *rf_forest64 = \
            <RandomForestMetaData[double, int]*><size_t> self.rf_forest64
        if self.dtype == np.float32:
            build_treelite_forest(& cuml_model_ptr,
                                  rf_forest,
                                  <int> num_features,
                                  <int> task_category)

        else:
            build_treelite_forest(& cuml_model_ptr,
                                  rf_forest64,
                                  <int> num_features,
                                  <int> task_category)

        mod_ptr = <size_t> cuml_model_ptr

        return ctypes.c_void_p(mod_ptr).value<|MERGE_RESOLUTION|>--- conflicted
+++ resolved
@@ -372,10 +372,7 @@
                           "seed. If n_streams!=1 then setting the seed will"
                           "not help in making the result reproducible over"
                           " multiple runs")
-<<<<<<< HEAD
-=======
-
->>>>>>> 12968fd6
+
         cdef RandomForestMetaData[float, int] *rf_forest = \
             new RandomForestMetaData[float, int]()
         self.rf_forest = <size_t> rf_forest
