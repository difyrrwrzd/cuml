--- conflicted
+++ resolved
@@ -16,14 +16,8 @@
 - cupy>=12.0.0
 - cxx-compiler
 - cython>=3.0.0
-<<<<<<< HEAD
-- dask-core>=2023.9.2
 - dask-cuda==24.2.*
 - dask-cudf==24.2.*
-=======
-- dask-cuda==23.12.*
-- dask-cudf==23.12.*
->>>>>>> 3a6cf1a8
 - dask-ml
 - doxygen=1.9.1
 - gcc_linux-64=11.*
@@ -65,12 +59,8 @@
 - pytest-cov
 - pytest-xdist
 - python>=3.9,<3.11
-<<<<<<< HEAD
 - raft-dask==24.2.*
-=======
-- raft-dask==23.12.*
-- rapids-dask-dependency==23.12.*
->>>>>>> 3a6cf1a8
+- rapids-dask-dependency==24.2.*
 - recommonmark
 - rmm==24.2.*
 - scikit-build>=0.13.1
