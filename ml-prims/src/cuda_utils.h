/*
 * Copyright (c) 2018, NVIDIA CORPORATION.
 *
 * Licensed under the Apache License, Version 2.0 (the "License");
 * you may not use this file except in compliance with the License.
 * You may obtain a copy of the License at
 *
 *     http://www.apache.org/licenses/LICENSE-2.0
 *
 * Unless required by applicable law or agreed to in writing, software
 * distributed under the License is distributed on an "AS IS" BASIS,
 * WITHOUT WARRANTIES OR CONDITIONS OF ANY KIND, either express or implied.
 * See the License for the specific language governing permissions and
 * limitations under the License.
 */

#pragma once

#include <stdint.h>
<<<<<<< HEAD
#include "math_constants.h"
=======
#include <iomanip>
>>>>>>> f7bca2f5
#include "utils.h"

namespace MLCommon {

/** helper macro for device inlined functions */
#define DI inline __device__
#define HDI inline __host__ __device__
#define HD __host__ __device__

/**
 * @brief Provide a ceiling division operation ie. ceil(a / b)
 * @tparam IntType supposed to be only integers for now!
 */
template <typename IntType>
constexpr HDI IntType ceildiv(IntType a, IntType b) {
  return (a + b - 1) / b;
}

/**
 * @brief Provide an alignment function ie. ceil(a / b) * b
 * @tparam IntType supposed to be only integers for now!
 */
template <typename IntType>
constexpr HDI IntType alignTo(IntType a, IntType b) {
  return ceildiv(a, b) * b;
}

/**
 * @brief Provide an alignment function ie. (a / b) * b
 * @tparam IntType supposed to be only integers for now!
 */
template <typename IntType>
constexpr HDI IntType alignDown(IntType a, IntType b) {
  return (a / b) * b;
}

/**
 * @brief Check if the input is a power of 2
 * @tparam IntType data type (checked only for integers)
 */
template <typename IntType>
constexpr HDI bool isPo2(IntType num) {
  return (num && !(num & (num - 1)));
}

/**
 * @brief Give logarithm of the number to base-2
 * @tparam IntType data type (checked only for integers)
 */
template <typename IntType>
constexpr HDI IntType log2(IntType num, IntType ret = IntType(0)) {
  return num <= IntType(1) ? ret : log2(num >> IntType(1), ++ret);
}

/** Device function to apply the input lambda across threads in the grid */
template <int ItemsPerThread, typename L>
DI void forEach(int num, L lambda) {
  int idx = (blockDim.x * blockIdx.x) + threadIdx.x;
  const int numThreads = blockDim.x * gridDim.x;
#pragma unroll
  for (int itr = 0; itr < ItemsPerThread; ++itr, idx += numThreads) {
    if (idx < num)
      lambda(idx, itr);
  }
}

template<typename T>
std::string arr2Str(const T *arr, int size, std::string name, cudaStream_t stream, int width = 4) {

    std::stringstream ss;

    T* arr_h = (T*)malloc(size * sizeof(T));
    updateHost(arr_h, arr, size, stream);
    CUDA_CHECK(cudaStreamSynchronize(stream));

    ss << name << " = [ ";
    for(int i = 0; i < size; i++) {
        ss << std::setw(width) << arr_h[i];

        if(i < size-1)
            ss << ", ";
    }
    ss << " ]" << std::endl;

    free(arr_h);

    return ss.str();
}



/** number of threads per warp */
static const int WarpSize = 32;

/** get the laneId of the current thread */
DI int laneId() {
  int id;
  asm("mov.s32 %0, %laneid;" : "=r"(id));
  return id;
}


/** Device function to have atomic add support for older archs */
#if __CUDA_ARCH__ < 600
template <typename Type>
DI void myAtomicAdd(Type *address, Type val) {
  atomicAdd(address, val);
}
// Ref:
// http://on-demand.gputechconf.com/gtc/2013/presentations/S3101-Atomic-Memory-Operations.pdf
template <>
DI void myAtomicAdd(double *address, double val) {
  unsigned long long int *address_as_ull = (unsigned long long int *)address;
  unsigned long long int old = *address_as_ull, assumed;
  do {
    assumed = old;
    old = atomicCAS(address_as_ull, assumed,
                    __double_as_longlong(val + __longlong_as_double(assumed)));
  } while (assumed != old);
}
#else
#define myAtomicAdd(a, b) atomicAdd(a, b)
#endif // __CUDA_ARCH__

template<typename T, typename ReduceLambda>
DI void myAtomicReduce(T *address, T val, ReduceLambda op);

template<typename ReduceLambda>
DI void myAtomicReduce(double *address, double val, ReduceLambda op) {
  unsigned long long int *address_as_ull = (unsigned long long int *)address;
  unsigned long long int old = *address_as_ull, assumed;
  do {
    assumed = old;
    old = atomicCAS(address_as_ull, assumed,
                    __double_as_longlong( op(val, __longlong_as_double(assumed)) ));
  } while (assumed != old);
}

template<typename ReduceLambda>
DI void myAtomicReduce(float *address, float val, ReduceLambda op) {
  unsigned int *address_as_uint = (unsigned int *)address;
  unsigned int old = *address_as_uint, assumed;
  do {
    assumed = old;
    old = atomicCAS(address_as_uint, assumed,
                    __float_as_uint( op(val, __uint_as_float(assumed)) ));
  } while (assumed != old);
}

template<typename ReduceLambda>
DI void myAtomicReduce(int *address, int val, ReduceLambda op) {
  int old = *address, assumed;
  do {
    assumed = old;
    old = atomicCAS(address, assumed,
                    op(val, assumed));
  } while (assumed != old);
}

template<typename ReduceLambda>
DI void myAtomicReduce(long long *address, long long val, ReduceLambda op) {
  long long old = *address, assumed;
  do {
    assumed = old;
    old = atomicCAS(address, assumed,
                    op(val, assumed));
  } while (assumed != old);
}


/**
 * @brief Provide atomic min operation.
 * @tparam T: data type for input data (float or double).
 * @param[in] address: address to read old value from, and to atomically update w/ min(old value, val)
 * @param[in] val: new value to compare with old
 */
template<typename T>
DI T myAtomicMin(T *address, T val);

/**
 * @brief Provide atomic max operation.
 * @tparam T: data type for input data (float or double).
 * @param[in] address: address to read old value from, and to atomically update w/ max(old value, val)
 * @param[in] val: new value to compare with old
 */
template<typename T>
DI T myAtomicMax(T *address, T val);

DI float myAtomicMin(float *address, float val) {
    myAtomicReduce(address, val, fminf);
    return *address;
}

DI float myAtomicMax(float *address, float val) {
    myAtomicReduce(address, val, fmaxf);
    return *address;
}

DI double myAtomicMin(double *address, double val) {
    myAtomicReduce<double(double, double)>(address, val, fmin);
    return *address;
}

DI double myAtomicMax(double *address, double val) {
    myAtomicReduce<double(double, double)>(address, val, fmax);
    return *address;
}

/**
 * @defgroup Max maximum of two numbers
 * @{
 */
template <typename T>
HDI T myMax(T x, T y);
template <>
HDI float myMax<float>(float x, float y) {
  return fmaxf(x, y);
}
template <>
HDI double myMax<double>(double x, double y) {
  return fmax(x, y);
}
/** @} */

/**
 * @defgroup Min minimum of two numbers
 * @{
 */
template <typename T>
HDI T myMin(T x, T y);
template <>
HDI float myMin<float>(float x, float y) {
  return fminf(x, y);
}
template <>
HDI double myMin<double>(double x, double y) {
  return fmin(x, y);
}
/** @} */

/**
 * @brief Provide atomic min operation.
 * @tparam T: data type for input data (float or double).
 * @param[in] address: address to read old value from, and to atomically update w/ min(old value, val)
 * @param[in] val: new value to compare with old
 */
template<typename T>
DI T myAtomicMin(T *address, T val) {
    myAtomicReduce(address, val, myMin<T>);
    return *address;
}

/**
 * @brief Provide atomic max operation.
 * @tparam T: data type for input data (float or double).
 * @param[in] address: address to read old value from, and to atomically update w/ max(old value, val)
 * @param[in] val: new value to compare with old
 */
template<typename T>
DI T myAtomicMax(T *address, T val) {
    myAtomicReduce(address, val, myMax<T>);
    return *address;
}

/**
 * Sign function
 */
template <typename T>
HDI int sgn(const T val) {
  return (T(0) < val) - (val < T(0));
}

/**
 * @defgroup Exp Exponential function
 * @{
 */
template <typename T>
HDI T myExp(T x);
template <>
HDI float myExp(float x) {
  return expf(x);
}
template <>
HDI double myExp(double x) {
  return exp(x);
}
/** @} */

/**
 * @defgroup Cuda infinity values
 * @{
 */
template <typename T> inline __device__ T myInf();
template <> inline __device__ float myInf<float>() { return CUDART_INF_F; }
template <> inline __device__ double myInf<double>() { return CUDART_INF; }
/** @} */

/**
 * @defgroup Log Natural logarithm
 * @{
 */
template <typename T>
HDI T myLog(T x);
template <>
HDI float myLog(float x) {
  return logf(x);
}
template <>
HDI double myLog(double x) {
  return log(x);
}
/** @} */

/**
 * @defgroup Sqrt Square root
 * @{
 */
template <typename T>
HDI T mySqrt(T x);
template <>
HDI float mySqrt(float x) {
  return sqrtf(x);
}
template <>
HDI double mySqrt(double x) {
  return sqrt(x);
}
/** @} */

/**
 * @defgroup SineCosine Sine and cosine calculation
 * @{
 */
template <typename T>
DI void mySinCos(T x, T &s, T &c);
template <>
DI void mySinCos(float x, float &s, float &c) {
  sincosf(x, &s, &c);
}
template <>
DI void mySinCos(double x, double &s, double &c) {
  sincos(x, &s, &c);
}
/** @} */

/**
 * @defgroup Abs Absolute value
 * @{
 */
template <typename T>
DI T myAbs(T x) {
  return x < 0 ? -x : x;
}
template <>
DI float myAbs(float x) {
  return fabsf(x);
}
template <>
DI double myAbs(double x) {
  return fabs(x);
}
/** @} */

/**
 * @defgroup Pow Power function
 * @{
 */
template <typename T>
HDI T myPow(T x, T power);
template <>
HDI float myPow(float x, float power) {
  return powf(x, power);
}
template <>
HDI double myPow(double x, double power) {
  return pow(x, power);
}
/** @} */

/**
 * @defgroup LambdaOps Lambda operations in reduction kernels
 * @{
 */
// IdxType mostly to be used for MainLambda in *Reduction kernels
template <typename Type, typename IdxType = int>
struct Nop {
  HDI Type operator()(Type in, IdxType i = 0) { return in; }
};

template <typename Type, typename IdxType = int>
struct L1Op {
  HDI Type operator()(Type in, IdxType i = 0) { return myAbs(in); }
};

template <typename Type, typename IdxType = int>
struct L2Op {
  HDI Type operator()(Type in, IdxType i = 0) { return in * in; }
};

template <typename Type>
struct Sum {
  HDI Type operator()(Type a, Type b) { return a + b; }
};
/** @} */

/**
 * @defgroup Sign Obtain sign value
 * @{
 */

/** Obtain sign of x
* @param x input
* @return +1 if x>=0 and -1 otherwise
*/
template <typename T> DI T signPrim(T x) { return x < 0 ? -1 : +1; }

/** Obtain sign of x
* @param x input
* @return +1 if x>=0 and -1 otherwise
* @link https://docs.nvidia.com/cuda/cuda-math-api/group__CUDA__MATH__DOUBLE.html#group__CUDA__MATH__DOUBLE_1g2bd7d6942a8b25ae518636dab9ad78a7
*/
template <> DI float signPrim(float x) { return signbit(x) == true ? -1.0f : +1.0f; }

/** Obtain sign of x
* @param x input
* @return +1 if x>=0 and -1 otherwise
* @link https://docs.nvidia.com/cuda/cuda-math-api/group__CUDA__MATH__DOUBLE.html#group__CUDA__MATH__DOUBLE_1g2bd7d6942a8b25ae518636dab9ad78a7
*/
template <> DI double signPrim(double x) { return signbit(x) == true ? -1.0 : +1.0; }
/** @} */

/**
 * @defgroup Max value
 * @{
 */

/** Obtain maximum of two values
* @param x one item
* @param y second item
* @return maximum of two items
*/
template <typename T> DI T maxPrim(T x, T y) { return x > y ? x : y; }

/** Obtain maximum of two values with template specialization which exploit cuda mathematical funcions
* @param x one item
* @param y second item
* @return maximum of two items
* @link https://docs.nvidia.com/cuda/cuda-math-api/group__CUDA__MATH__SINGLE.html#group__CUDA__MATH__SINGLE
*/
template <> DI float maxPrim(float x, float y) { return fmaxf(x, y); }

/** Obtain maximum of two values with template specialization which exploit mathematical funcions
* @param x one item
* @param y second item
* @return maximum of two items
* @link https://docs.nvidia.com/cuda/cuda-math-api/group__CUDA__MATH__DOUBLE.html#group__CUDA__MATH__DOUBLE
*/
template <> DI double maxPrim(double x, double y) { return fmax(x, y); }


/** apply a warp-wide fence (useful from Volta+ archs) */
DI void warpFence() {
#if __CUDA_ARCH__ >= 700
  __syncwarp();
#endif
}

/** warp-wide any boolean aggregator */
DI bool any(bool inFlag, uint32_t mask = 0xffffffffu) {
#if CUDART_VERSION >= 9000
  inFlag = __any_sync(mask, inFlag);
#else
  inFlag = __any(inFlag);
#endif
  return inFlag;
}

/** warp-wide all boolean aggregator */
DI bool all(bool inFlag, uint32_t mask = 0xffffffffu) {
#if CUDART_VERSION >= 9000
  inFlag = __all_sync(mask, inFlag);
#else
  inFlag = __all(inFlag);
#endif
  return inFlag;
}

/**
 * @brief Shuffle the data inside a warp
 * @tparam T the data type (currently assumed to be 4B)
 * @param val value to be shuffled
 * @param srcLane lane from where to shuffle
 * @param width lane width
 * @param mask mask of participating threads (Volta+)
 * @return the shuffled data
 */
template <typename T>
DI T shfl(T val, int srcLane, int width = WarpSize,
          uint32_t mask = 0xffffffffu) {
#if CUDART_VERSION >= 9000
  return __shfl_sync(mask, val, srcLane, width);
#else
  return __shfl(val, srcLane, width);
#endif
}

/**
 * @brief Shuffle the data inside a warp
 * @tparam T the data type (currently assumed to be 4B)
 * @param val value to be shuffled
 * @param laneMask mask to be applied in order to perform xor shuffle
 * @param width lane width
 * @param mask mask of participating threads (Volta+)
 * @return the shuffled data
 */
template <typename T>
DI T shfl_xor(T val, int laneMask, int width = WarpSize,
              uint32_t mask = 0xffffffffu) {
#if CUDART_VERSION >= 9000
  return __shfl_xor_sync(mask, val, laneMask, width);
#else
  return __shfl_xor(val, laneMask, width);
#endif
}

} // namespace MLCommon<|MERGE_RESOLUTION|>--- conflicted
+++ resolved
@@ -17,11 +17,8 @@
 #pragma once
 
 #include <stdint.h>
-<<<<<<< HEAD
 #include "math_constants.h"
-=======
 #include <iomanip>
->>>>>>> f7bca2f5
 #include "utils.h"
 
 namespace MLCommon {
