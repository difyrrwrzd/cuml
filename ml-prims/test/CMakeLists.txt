# Copyright (c) 2018, NVIDIA CORPORATION.
#
# Licensed under the Apache License, Version 2.0 (the "License");
# you may not use this file except in compliance with the License.
# You may obtain a copy of the License at
#
#     http://www.apache.org/licenses/LICENSE-2.0
#
# Unless required by applicable law or agreed to in writing, software
# distributed under the License is distributed on an "AS IS" BASIS,
# WITHOUT WARRANTIES OR CONDITIONS OF ANY KIND, either express or implied.
# See the License for the specific language governing permissions and
# limitations under the License.
#

cmake_minimum_required(VERSION 3.8 FATAL_ERROR)
project(mlcommon_test LANGUAGES CXX CUDA)

include_directories(${GTEST_DIR}/googletest/include)

# single gpu unit-tests
# (please keep the filenames in alphabetical order)
add_executable(mlcommon_test
  add.cu
  binary_op.cu
  ternary_op.cu
  coalesced_reduction.cu
  cuda_utils.cu
  coo.cu
  cov.cu
  csr.cu
  decoupled_lookback.cu
  dist_adj.cu
  dist_cos.cu
  dist_euc_exp.cu
  dist_euc_unexp.cu
  dist_l1.cu
  divide.cu
  eig.cu
  eltwise.cu
  eltwise2d.cu
  gemm.cu
  kselection.cu
  map_then_reduce.cu
  math.cu
  matrix.cu
  matrix_vector_op.cu
  mean.cu
  mean_center.cu
  mvg.cu
  multiply.cu
  norm.cu
  permute.cu
  power.cu
  reduce_rows_by_key.cu
  rng.cu
  rng_int.cu
  rsvd.cu
  sqrt.cu
  stddev.cu
  strided_reduction.cu
  subtract.cu
  sum.cu
  svd.cu
  transpose.cu
  unary_op.cu
<<<<<<< HEAD
  hinge.cu
  linearReg.cu
  log.cu
  logisticReg.cu
  penalty.cu
  sigmoid.cu
  )
=======
  weighted_mean.cu)
>>>>>>> 46404628

target_link_libraries(mlcommon_test
  ${GTEST_LIBNAME}
  ${MLPRIMS_LIBS})<|MERGE_RESOLUTION|>--- conflicted
+++ resolved
@@ -64,17 +64,14 @@
   svd.cu
   transpose.cu
   unary_op.cu
-<<<<<<< HEAD
   hinge.cu
   linearReg.cu
   log.cu
   logisticReg.cu
   penalty.cu
   sigmoid.cu
+  weighted_mean.cu
   )
-=======
-  weighted_mean.cu)
->>>>>>> 46404628
 
 target_link_libraries(mlcommon_test
   ${GTEST_LIBNAME}
