--- conflicted
+++ resolved
@@ -3,12 +3,8 @@
 ## New Features
 
 ## Improvements
-<<<<<<< HEAD
 - PR #1947: Cleaning up cmake
-=======
 - PR #1927: Use Cython's `new_build_ext` (if available)
-
->>>>>>> a4c4b1fc
 - PR #1946: Removed zlib dependency from cmake
 
 ## Bug Fixes
