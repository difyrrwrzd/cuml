# cuML 0.13.0 (Date TBD)

## New Features
- PR #1777: Python bindings for entropy
- PR #1742: Mean squared error implementation with cupy
- PR #1766: Mean absolute error implementation with cupy
- PR #1766: Mean squared log error implementation with cupy
- PR #1635: cuML Array shim and configurable output added to cluster methods
- PR #1586: Seasonal ARIMA
- PR #1683: cuml.dask make_regression
- PR #1689: Add framework for cuML Dask serializers
- PR #1709: Add `decision_function()` and `predict_proba()` for LogisticRegression
- PR #1714: Add `print_env.sh` file to gather important environment details
- PR #1750: LinearRegression CumlArray for configurable output
- PR #1767: Single GPU decomposition models configurable output
- PR #1646: Using FIL to predict in MNMG RF
- PR #1778: Make cuML Handle picklable
- PR #1738: cuml.dask refactor beginning and dask array input option for OLS, Ridge and KMeans
- PR #1874: Add predict_proba function to RF classifier
- PR #1815: Adding KNN parameter to UMAP

## Improvements
- PR #1644: Add `predict_proba()` for FIL binary classifier
- PR #1620: Pickling tests now automatically finds all model classes inheriting from cuml.Base
- PR #1637: Update to newer treelite version with XGBoost 1.0 compatibility
- PR #1632: Fix MBSGD models inheritance, they now inherits from cuml.Base
- PR #1628: Remove submodules from cuML
- PR #1755: Expose the build_treelite function for python
- PR #1649: Add the fil_sparse_format variable option to RF API
- PR #1647: storage_type=AUTO uses SPARSE for large models
- PR #1668: Update the warning statement thrown in RF when the seed is set but n_streams is not 1
- PR #1662: use of direct cusparse calls for coo2csr, instead of depending on nvgraph
- PR #1747: C++: dbscan performance improvements and cleanup
- PR #1697: Making trustworthiness batchable and using proper workspace
- PR #1721: Improving UMAP pytests
- PR #1717: Call `rmm_cupy_allocator` for CuPy allocations
- PR #1718: Import `using_allocator` from `cupy.cuda`
- PR #1723: Update RF Classifier to throw an exception for multi-class pickling
- PR #1726: Decorator to allocate CuPy arrays with RMM
- PR #1719: UMAP random seed reproducibility
- PR #1748: Test serializing `CumlArray` objects
- PR #1776: Refactoring pca/tsvd distributed
- PR #1762: Update CuPy requirement to 7
- PR #1768: C++: Different input and output types for add and subtract prims
- PR #1790: Add support for multiple seeding in k-means++
- PR #1805: Adding new Dask cuda serializers to naive bayes + a trivial perf update
- PR #1812: C++: bench: UMAP benchmark cases added
- PR #1795: Add capability to build CumlArray from bytearray/memoryview objects
- PR #1824: C++: improving the performance of UMAP algo
- PR #1816: Add ARIMA notebook
- PR #1856: Update docs for 0.13
- PR #1827: Add HPO demo Notebook
- PR #1825: `--nvtx` option in `build.sh`
- PR #1847: Update XGBoost version for CI
- PR #1837: Simplify cuML Array construction
- PR #1848: Rely on subclassing for cuML Array serialization
- PR #1866: Minimizing client memory pressure on Naive Bayes
- PR #1788: Removing complexity bottleneck in S-ARIMA
- PR #1891: Additional improvements to naive bayes tree reduction

## Bug Fixes
- PT #1904: replace cub sort
- PR #1833: Fix depth issue in shallow RF regression estimators
- PR #1770: Warn that KalmanFilter is deprecated
- PR #1775: Allow CumlArray to work with inputs that have no 'strides' in array interface
- PR #1594: Train-test split is now reproducible
- PR #1590: Fix destination directory structure for run-clang-format.py
- PR #1611: Fixing pickling errors for KNN classifier and regressor
- PR #1617: Fixing pickling issues for SVC and SVR
- PR #1634: Fix title in KNN docs
- PR #1627: Adding a check for multi-class data in RF classification
- PR #1654: Skip treelite patch if its already been applied
- PR #1661: Fix nvstring variable name
- PR #1673: Using struct for caching dlsym state in communicator
- PR #1659: TSNE - introduce 'convert_dtype' and refactor class attr 'Y' to 'embedding_'
- PR #1672: Solver 'svd' in Linear and Ridge Regressors when n_cols=1
- PR #1670: Lasso & ElasticNet - cuml Handle added
- PR #1671: Update for accessing cuDF Series pointer
- PR #1652: Support XGBoost 1.0+ models in FIL
- PR #1702: Fix LightGBM-FIL validation test
- PR #1701: test_score kmeans test passing with newer cupy version
- PR #1706: Remove multi-class bug from QuasiNewton
- PR #1699: Limit CuPy to <7.2 temporarily
- PR #1708: Correctly deallocate cuML handles in Cython
- PR #1730: Fixes to KF for test stability (mainly in CUDA 10.2)
- PR #1729: Fixing naive bayes UCX serialization problem in fit()
- PR #1749: bug fix rf classifier/regressor on seg fault in bench
- PR #1751: Updated RF documentation
- PR #1765: Update the checks for using RF GPU predict
- PR #1787: C++: unit-tests to check for RF accuracy. As well as a bug fix to improve RF accuracy
- PR #1793: Updated fil pyx to solve memory leakage issue
- PR #1810: Quickfix - chunkage in dask make_regression
- PR #1842: DistributedDataHandler not properly setting 'multiple'
- PR #1849: Critical fix in ARIMA initial estimate
- PR #1851: Fix for cuDF behavior change for multidimensional arrays
- PR #1852: Remove Thrust warnings
- PR #1868: Turning off IPC caching until it is fixed in UCX-py/UCX
- PR #1876: UMAP exponential decay parameters fix
- PR #1887: Fix hasattr for missing attributes on base models
- PR #1877: Remove resetting index in shuffling in train_test_split
- PR #1893: Updating UCX in comms to match current UCX-py
- PR #1888: Small train_test_split test fix
- PR #1899: Fix dask `extract_partitions()`, remove transformation as instance variable in PCA and TSVD and match sklearn APIs
- PR #1920: Temporarily raising threshold for UMAP reproducibility tests
- PR #1918: Create memleak fixture to skip memleak tests in CI for now
<<<<<<< HEAD
- PR #1926: Update batch matrix test margins
=======
- PR #1925: Fix failing dask tests
>>>>>>> a8187853

# cuML 0.12.0 (Date TBD)

## New Features
- PR #1483: prims: Fused L2 distance and nearest-neighbor prim
- PR #1494: bench: ml-prims benchmark
- PR #1514: bench: Fused L2 NN prim benchmark
- PR #1411: Cython side of MNMG OLS
- PR #1520: Cython side of MNMG Ridge Regression
- PR #1516: Suppor Vector Regression (epsilon-SVR)

## Improvements
- PR #1638: Update cuml/docs/README.md
- PR #1468: C++: updates to clang format flow to make it more usable among devs
- PR #1473: C++: lazy initialization of "costly" resources inside cumlHandle
- PR #1443: Added a new overloaded GEMM primitive
- PR #1489: Enabling deep trees using Gather tree builder
- PR #1463: Update FAISS submodule to 1.6.1
- PR #1488: Add codeowners
- PR #1432: Row-major (C-style) GPU arrays for benchmarks
- PR #1490: Use dask master instead of conda package for testing
- PR #1375: Naive Bayes & Distributed Naive Bayes
- PR #1377: Add GPU array support for FIL benchmarking
- PR #1493: kmeans: add tiling support for 1-NN computation and use fusedL2-1NN prim for L2 distance metric
- PR #1532: Update CuPy to >= 6.6 and allow 7.0
- PR #1528: Re-enabling KNN using dynamic library loading for UCX in communicator
- PR #1545: Add conda environment version updates to ci script
- PR #1541: Updates for libcudf++ Python refactor
- PR #1555: FIL-SKL, an SKLearn-based benchmark for FIL
- PR #1537: Improve pickling and scoring suppport for many models to support hyperopt
- PR #1551: Change custom kernel to cupy for col/row order transform
- PR #1533: C++: interface header file separation for SVM
- PR #1560: Helper function to allocate all new CuPy arrays with RMM memory management
- PR #1570: Relax nccl in conda recipes to >=2.4 (matching CI)
- PR #1578: Add missing function information to the cuML documenataion
- PR #1584: Add has_scipy utility function for runtime check
- PR #1583: API docs updates for 0.12
- PR #1591: Updated FIL documentation

## Bug Fixes
- PR #1470: Documentation: add make_regression, fix ARIMA section
- PR #1482: Updated the code to remove sklearn from the mbsgd stress test
- PR #1491: Update dev environments for 0.12
- PR #1512: Updating setup_cpu() in SpeedupComparisonRunner
- PR #1498: Add build.sh to code owners
- PR #1505: cmake: added correct dependencies for prims-bench build
- PR #1534: Removed TODO comment in create_ucp_listeners()
- PR #1548: Fixing umap extra unary op in knn graph
- PR #1547: Fixing MNMG kmeans score. Fixing UMAP pickling before fit(). Fixing UMAP test failures.
- PR #1557: Increasing threshold for kmeans score
- PR #1562: Increasing threshold even higher
- PR #1564: Fixed a typo in function cumlMPICommunicator_impl::syncStream
- PR #1569: Remove Scikit-learn exception and depedenncy in SVM
- PR #1575: Add missing dtype parameter in call to strides to order for CuPy 6.6 code path
- PR #1574: Updated the init file to include SVM
- PR #1589: Fixing the default value for RF and updating mnmg predict to accept cudf
- PR #1601: Fixed wrong datatype used in knn voting kernel

# cuML 0.11.0 (11 Dec 2019)

## New Features

- PR #1295: Cython side of MNMG PCA
- PR #1218: prims: histogram prim
- PR #1129: C++: Separate include folder for C++ API distribution
- PR #1282: OPG KNN MNMG Code (disabled for 0.11)
- PR #1242: Initial implementation of FIL sparse forests
- PR #1194: Initial ARIMA time-series modeling support.
- PR #1286: Importing treelite models as FIL sparse forests
- PR #1285: Fea minimum impurity decrease RF param
- PR #1301: Add make_regression to generate regression datasets
- PR #1322: RF pickling using treelite, protobuf and FIL
- PR #1332: Add option to cuml.dask make_blobs to produce dask array
- PR #1307: Add RF regression benchmark
- PR #1327: Update the code to build treelite with protobuf
- PR #1289: Add Python benchmarking support for FIL
- PR #1371: Cython side of MNMG tSVD
- PR #1386: Expose SVC decision function value

## Improvements
- PR #1170: Use git to clone subprojects instead of git submodules
- PR #1239: Updated the treelite version
- PR #1225: setup.py clone dependencies like cmake and correct include paths
- PR #1224: Refactored FIL to prepare for sparse trees
- PR #1249: Include libcuml.so C API in installed targets
- PR #1259: Conda dev environment updates and use libcumlprims current version in CI
- PR #1277: Change dependency order in cmake for better printing at compile time
- PR #1264: Add -s flag to GPU CI pytest for better error printing
- PR #1271: Updated the Ridge regression documentation
- PR #1283: Updated the cuMl docs to include MBSGD and adjusted_rand_score
- PR #1300: Lowercase parameter versions for FIL algorithms
- PR #1312: Update CuPy to version 6.5 and use conda-forge channel
- PR #1336: Import SciKit-Learn models into FIL
- PR #1314: Added options needed for ASVDb output (CUDA ver, etc.), added option
  to select algos
- PR #1335: Options to print available algorithms and datasets
  in the Python benchmark
- PR #1338: Remove BUILD_ABI references in CI scripts
- PR #1340: Updated unit tests to uses larger dataset
- PR #1351: Build treelite temporarily for GPU CI testing of FIL Scikit-learn
  model importing
- PR #1367: --test-split benchmark parameter for train-test split
- PR #1360: Improved tests for importing SciKit-Learn models into FIL
- PR #1368: Add --num-rows benchmark command line argument
- PR #1351: Build treelite temporarily for GPU CI testing of FIL Scikit-learn model importing
- PR #1366: Modify train_test_split to use CuPy and accept device arrays
- PR #1258: Documenting new MPI communicator for multi-node multi-GPU testing
- PR #1345: Removing deprecated should_downcast argument
- PR #1362: device_buffer in UMAP + Sparse prims
- PR #1376: AUTO value for FIL algorithm
- PR #1408: Updated pickle tests to delete the pre-pickled model to prevent pointer leakage
- PR #1357: Run benchmarks multiple times for CI
- PR #1382: ARIMA optimization: move functions to C++ side
- PR #1392: Updated RF code to reduce duplication of the code
- PR #1444: UCX listener running in its own isolated thread
- PR #1445: Improved performance of FIL sparse trees
- PR #1431: Updated API docs
- PR #1441: Remove unused CUDA conda labels
- PR #1439: Match sklearn 0.22 default n_estimators for RF and fix test errors
- PR #1461: Add kneighbors to API docs

## Bug Fixes
- PR #1281: Making rng.h threadsafe
- PR #1212: Fix cmake git cloning always running configure in subprojects
- PR #1261: Fix comms build errors due to cuml++ include folder changes
- PR #1267: Update build.sh for recent change of building comms in main CMakeLists
- PR #1278: Removed incorrect overloaded instance of eigJacobi
- PR #1302: Updates for numba 0.46
- PR #1313: Updated the RF tests to set the seed and n_streams
- PR #1319: Using machineName arg passed in instead of default for ASV reporting
- PR #1326: Fix illegal memory access in make_regression (bounds issue)
- PR #1330: Fix C++ unit test utils for better handling of differences near zero
- PR #1342: Fix to prevent memory leakage in Lasso and ElasticNet
- PR #1337: Fix k-means init from preset cluster centers
- PR #1354: Fix SVM gamma=scale implementation
- PR #1344: Change other solver based methods to create solver object in init
- PR #1373: Fixing a few small bugs in make_blobs and adding asserts to pytests
- PR #1361: Improve SMO error handling
- PR #1384: Lower expectations on batched matrix tests to prevent CI failures
- PR #1380: Fix memory leaks in ARIMA
- PR #1391: Lower expectations on batched matrix tests even more
- PR #1394: Warning added in svd for cuda version 10.1
- PR #1407: Resolved RF predict issues and updated RF docstring
- PR #1401: Patch for lbfgs solver for logistic regression with no l1 penalty
- PR #1416: train_test_split numba and rmm device_array output bugfix
- PR #1419: UMAP pickle tests are using wrong n_neighbors value for trustworthiness
- PR #1438: KNN Classifier to properly return Dataframe with Dataframe input
- PR #1425: Deprecate seed and use random_state similar to Scikit-learn in train_test_split
- PR #1458: Add joblib as an explicit requirement
- PR #1474: Defer knn mnmg to 0.12 nightly builds and disable ucx-py dependency

# cuML 0.10.0 (16 Oct 2019)

## New Features
- PR #1148: C++ benchmark tool for c++/CUDA code inside cuML
- PR #1071: Selective eigen solver of cuSolver
- PR #1073: Updating RF wrappers to use FIL for GPU accelerated prediction
- PR #1104: CUDA 10.1 support
- PR #1113: prims: new batched make-symmetric-matrix primitive
- PR #1112: prims: new batched-gemv primitive
- PR #855: Added benchmark tools
- PR #1149 Add YYMMDD to version tag for nightly conda packages
- PR #892: General Gram matrices prim
- PR #912: Support Vector Machine
- PR #1274: Updated the RF score function to use GPU predict

## Improvements
- PR #961: High Peformance RF; HIST algo
- PR #1028: Dockerfile updates after dir restructure. Conda env yaml to add statsmodels as a dependency
- PR #1047: Consistent OPG interface for kmeans, based on internal libcumlprims update
- PR #763: Add examples to train_test_split documentation
- PR #1093: Unified inference kernels for different FIL algorithms
- PR #1076: Paying off some UMAP / Spectral tech debt.
- PR #1086: Ensure RegressorMixin scorer uses device arrays
- PR #1110: Adding tests to use default values of parameters of the models
- PR #1108: input_to_host_array function in input_utils for input processing to host arrays
- PR #1114: K-means: Exposing useful params, removing unused params, proxying params in Dask
- PR #1138: Implementing ANY_RANK semantics on irecv
- PR #1142: prims: expose separate InType and OutType for unaryOp and binaryOp
- PR #1115: Moving dask_make_blobs to cuml.dask.datasets. Adding conversion to dask.DataFrame
- PR #1136: CUDA 10.1 CI updates
- PR #1135: K-means: add boundary cases for kmeans||, support finer control with convergence
- PR #1163: Some more correctness improvements. Better verbose printing
- PR #1165: Adding except + in all remaining cython
- PR #1186: Using LocalCUDACluster Pytest fixture
- PR #1173: Docs: Barnes Hut TSNE documentation
- PR #1176: Use new RMM API based on Cython
- PR #1219: Adding custom bench_func and verbose logging to cuml.benchmark
- PR #1247: Improved MNMG RF error checking

## Bug Fixes

- PR #1231: RF respect number of cuda streams from cuml handle
- PR #1230: Rf bugfix memleak in regression
- PR #1208: compile dbscan bug
- PR #1016: Use correct libcumlprims version in GPU CI
- PR #1040: Update version of numba in development conda yaml files
- PR #1043: Updates to accomodate cuDF python code reorganization
- PR #1044: Remove nvidia driver installation from ci/cpu/build.sh
- PR #991: Barnes Hut TSNE Memory Issue Fixes
- PR #1075: Pinning Dask version for consistent CI results
- PR #990: Barnes Hut TSNE Memory Issue Fixes
- PR #1066: Using proper set of workers to destroy nccl comms
- PR #1072: Remove pip requirements and setup
- PR #1074: Fix flake8 CI style check
- PR #1087: Accuracy improvement for sqrt/log in RF max_feature
- PR #1088: Change straggling numba python allocations to use RMM
- PR #1106: Pinning Distributed version to match Dask for consistent CI results
- PR #1116: TSNE CUDA 10.1 Bug Fixes
- PR #1132: DBSCAN Batching Bug Fix
- PR #1162: DASK RF random seed bug fix
- PR #1164: Fix check_dtype arg handling for input_to_dev_array
- PR #1171: SVM prediction bug fix
- PR #1177: Update dask and distributed to 2.5
- PR #1204: Fix SVM crash on Turing
- PR #1199: Replaced sprintf() with snprintf() in THROW()
- PR #1205: Update dask-cuda in yml envs
- PR #1211: Fixing Dask k-means transform bug and adding test
- PR #1236: Improve fix for SMO solvers potential crash on Turing
- PR #1251: Disable compiler optimization for CUDA 10.1 for distance prims
- PR #1260: Small bugfix for major conversion in input_utils
- PR #1276: Fix float64 prediction crash in test_random_forest

# cuML 0.9.0 (21 Aug 2019)

## New Features

- PR #894: Convert RF to treelite format
- PR #826: Jones transformation of params for ARIMA models timeSeries ml-prim
- PR #697: Silhouette Score metric ml-prim
- PR #674: KL Divergence metric ml-prim
- PR #787: homogeneity, completeness and v-measure metrics ml-prim
- PR #711: Mutual Information metric ml-prim
- PR #724: Entropy metric ml-prim
- PR #766: Expose score method based on inertia for KMeans
- PR #823: prims: cluster dispersion metric
- PR #816: Added inverse_transform() for LabelEncoder
- PR #789: prims: sampling without replacement
- PR #813: prims: Col major istance prim
- PR #635: Random Forest & Decision Tree Regression (Single-GPU)
- PR #819: Forest Inferencing Library (FIL)
- PR #829: C++: enable nvtx ranges
- PR #835: Holt-Winters algorithm
- PR #837: treelite for decision forest exchange format
- PR #871: Wrapper for FIL
- PR #870: make_blobs python function
- PR #881: wrappers for accuracy_score and adjusted_rand_score functions
- PR #840: Dask RF classification and regression
- PR #870: make_blobs python function
- PR #879: import of treelite models to FIL
- PR #892: General Gram matrices prim
- PR #883: Adding MNMG Kmeans
- PR #930: Dask RF
- PR #882: TSNE - T-Distributed Stochastic Neighbourhood Embedding
- PR #624: Internals API & Graph Based Dimensionality Reductions Callback
- PR #926: Wrapper for FIL
- PR #994: Adding MPI comm impl for testing / benchmarking MNMG CUDA
- PR #960: Enable using libcumlprims for MG algorithms/prims

## Improvements
- PR #822: build: build.sh update to club all make targets together
- PR #807: Added development conda yml files
- PR #840: Require cmake >= 3.14
- PR #832: Stateless Decision Tree and Random Forest API
- PR #857: Small modifications to comms for utilizing IB w/ Dask
- PR #851: Random forest Stateless API wrappers
- PR #865: High Performance RF
- PR #895: Pretty prints arguments!
- PR #920: Add an empty marker kernel for tracing purposes
- PR #915: syncStream added to cumlCommunicator
- PR #922: Random Forest support in FIL
- PR #911: Update headers to credit CannyLabs BH TSNE implementation
- PR #918: Streamline CUDA_REL environment variable
- PR #924: kmeans: updated APIs to be stateless, refactored code for mnmg support
- PR #950: global_bias support in FIL
- PR #773: Significant improvements to input checking of all classes and common input API for Python
- PR #957: Adding docs to RF & KMeans MNMG. Small fixes for release
- PR #965: Making dask-ml a hard dependency
- PR #976: Update api.rst for new 0.9 classes
- PR #973: Use cudaDeviceGetAttribute instead of relying on cudaDeviceProp object being passed
- PR #978: Update README for 0.9
- PR #1009: Fix references to notebooks-contrib
- PR #1015: Ability to control the number of internal streams in cumlHandle_impl via cumlHandle
- PR #1175: Add more modules to docs ToC

## Bug Fixes

- PR #923: Fix misshapen level/trend/season HoltWinters output
- PR #831: Update conda package dependencies to cudf 0.9
- PR #772: Add missing cython headers to SGD and CD
- PR #849: PCA no attribute trans_input_ transform bug fix
- PR #869: Removing incorrect information from KNN Docs
- PR #885: libclang installation fix for GPUCI
- PR #896: Fix typo in comms build instructions
- PR #921: Fix build scripts using incorrect cudf version
- PR #928: TSNE Stability Adjustments
- PR #934: Cache cudaDeviceProp in cumlHandle for perf reasons
- PR #932: Change default param value for RF classifier
- PR #949: Fix dtype conversion tests for unsupported cudf dtypes
- PR #908: Fix local build generated file ownerships
- PR #983: Change RF max_depth default to 16
- PR #987: Change default values for knn
- PR #988: Switch to exact tsne
- PR #991: Cleanup python code in cuml.dask.cluster
- PR #996: ucx_initialized being properly set in CommsContext
- PR #1007: Throws a well defined error when mutigpu is not enabled
- PR #1018: Hint location of nccl in build.sh for CI
- PR #1022: Using random_state to make K-Means MNMG tests deterministic
- PR #1034: Fix typos and formatting issues in RF docs
- PR #1052: Fix the rows_sample dtype to float

# cuML 0.8.0 (27 June 2019)

## New Features

- PR #652: Adjusted Rand Index metric ml-prim
- PR #679: Class label manipulation ml-prim
- PR #636: Rand Index metric ml-prim
- PR #515: Added Random Projection feature
- PR #504: Contingency matrix ml-prim
- PR #644: Add train_test_split utility for cuDF dataframes
- PR #612: Allow Cuda Array Interface, Numba inputs and input code refactor
- PR #641: C: Separate C-wrapper library build to generate libcuml.so
- PR #631: Add nvcategory based ordinal label encoder
- PR #681: Add MBSGDClassifier and MBSGDRegressor classes around SGD
- PR #705: Quasi Newton solver and LogisticRegression Python classes
- PR #670: Add test skipping functionality to build.sh
- PR #678: Random Forest Python class
- PR #684: prims: make_blobs primitive
- PR #673: prims: reduce cols by key primitive
- PR #812: Add cuML Communications API & consolidate Dask cuML

## Improvements

- PR #597: C++ cuML and ml-prims folder refactor
- PR #590: QN Recover from numeric errors
- PR #482: Introduce cumlHandle for pca and tsvd
- PR #573: Remove use of unnecessary cuDF column and series copies
- PR #601: Cython PEP8 cleanup and CI integration
- PR #596: Introduce cumlHandle for ols and ridge
- PR #579: Introduce cumlHandle for cd and sgd, and propagate C++ errors in cython level for cd and sgd
- PR #604: Adding cumlHandle to kNN, spectral methods, and UMAP
- PR #616: Enable clang-format for enforcing coding style
- PR #618: CI: Enable copyright header checks
- PR #622: Updated to use 0.8 dependencies
- PR #626: Added build.sh script, updated CI scripts and documentation
- PR #633: build: Auto-detection of GPU_ARCHS during cmake
- PR #650: Moving brute force kNN to prims. Creating stateless kNN API.
- PR #662: C++: Bulk clang-format updates
- PR #671: Added pickle pytests and correct pickling of Base class
- PR #675: atomicMin/Max(float, double) with integer atomics and bit flipping
- PR #677: build: 'deep-clean' to build.sh to clean faiss build as well
- PR #683: Use stateless c++ API in KNN so that it can be pickled properly
- PR #686: Use stateless c++ API in UMAP so that it can be pickled properly
- PR #695: prims: Refactor pairwise distance
- PR #707: Added stress test and updated documentation for RF
- PR #701: Added emacs temporary file patterns to .gitignore
- PR #606: C++: Added tests for host_buffer and improved device_buffer and host_buffer implementation
- PR #726: Updated RF docs and stress test
- PR #730: Update README and RF docs for 0.8
- PR #744: Random projections generating binomial on device. Fixing tests.
- PR #741: Update API docs for 0.8
- PR #754: Pickling of UMAP/KNN
- PR #753: Made PCA and TSVD picklable
- PR #746: LogisticRegression and QN API docstrings
- PR #820: Updating DEVELOPER GUIDE threading guidelines

## Bug Fixes
- PR #584: Added missing virtual destructor to deviceAllocator and hostAllocator
- PR #620: C++: Removed old unit-test files in ml-prims
- PR #627: C++: Fixed dbscan crash issue filed in 613
- PR #640: Remove setuptools from conda run dependency
- PR #646: Update link in contributing.md
- PR #649: Bug fix to LinAlg::reduce_rows_by_key prim filed in issue #648
- PR #666: fixes to gitutils.py to resolve both string decode and handling of uncommitted files
- PR #676: Fix template parameters in `bernoulli()` implementation.
- PR #685: Make CuPy optional to avoid nccl conda package conflicts
- PR #687: prims: updated tolerance for reduce_cols_by_key unit-tests
- PR #689: Removing extra prints from NearestNeighbors cython
- PR #718: Bug fix for DBSCAN and increasing batch size of sgd
- PR #719: Adding additional checks for dtype of the data
- PR #736: Bug fix for RF wrapper and .cu print function
- PR #547: Fixed issue if C++ compiler is specified via CXX during configure.
- PR #759: Configure Sphinx to render params correctly
- PR #762: Apply threshold to remove flakiness of UMAP tests.
- PR #768: Fixing memory bug from stateless refactor
- PR #782: Nearest neighbors checking properly whether memory should be freed
- PR #783: UMAP was using wrong size for knn computation
- PR #776: Hotfix for self.variables in RF
- PR #777: Fix numpy input bug
- PR #784: Fix jit of shuffle_idx python function
- PR #790: Fix rows_sample input type for RF
- PR #793: Fix for dtype conversion utility for numba arrays without cupy installed
- PR #806: Add a seed for sklearn model in RF test file
- PR #843: Rf quantile fix

# cuML 0.7.0 (10 May 2019)

## New Features

- PR #405: Quasi-Newton GLM Solvers
- PR #277: Add row- and column-wise weighted mean primitive
- PR #424: Add a grid-sync struct for inter-block synchronization
- PR #430: Add R-Squared Score to ml primitives
- PR #463: Add matrix gather to ml primitives
- PR #435: Expose cumlhandle in cython + developer guide
- PR #455: Remove default-stream arguement across ml-prims and cuML
- PR #375: cuml cpp shared library renamed to libcuml++.so
- PR #460: Random Forest & Decision Trees (Single-GPU, Classification)
- PR #491: Add doxygen build target for ml-prims
- PR #505: Add R-Squared Score to python interface
- PR #507: Add coordinate descent for lasso and elastic-net
- PR #511: Add a minmax ml-prim
- PR #516: Added Trustworthiness score feature
- PR #520: Add local build script to mimic gpuCI
- PR #503: Add column-wise matrix sort primitive
- PR #525: Add docs build script to cuML
- PR #528: Remove current KMeans and replace it with a new single GPU implementation built using ML primitives

## Improvements

- PR #481: Refactoring Quasi-Newton to use cumlHandle
- PR #467: Added validity check on cumlHandle_t
- PR #461: Rewrote permute and added column major version
- PR #440: README updates
- PR #295: Improve build-time and the interface e.g., enable bool-OutType, for distance()
- PR #390: Update docs version
- PR #272: Add stream parameters to cublas and cusolver wrapper functions
- PR #447: Added building and running mlprims tests to CI
- PR #445: Lower dbscan memory usage by computing adjacency matrix directly
- PR #431: Add support for fancy iterator input types to LinAlg::reduce_rows_by_key
- PR #394: Introducing cumlHandle API to dbscan and add example
- PR #500: Added CI check for black listed CUDA Runtime API calls
- PR #475: exposing cumlHandle for dbscan from python-side
- PR #395: Edited the CONTRIBUTING.md file
- PR #407: Test files to run stress, correctness and unit tests for cuml algos
- PR #512: generic copy method for copying buffers between device/host
- PR #533: Add cudatoolkit conda dependency
- PR #524: Use cmake find blas and find lapack to pass configure options to faiss
- PR #527: Added notes on UMAP differences from reference implementation
- PR #540: Use latest release version in update-version CI script
- PR #552: Re-enable assert in kmeans tests with xfail as needed
- PR #581: Add shared memory fast col major to row major function back with bound checks
- PR #592: More efficient matrix copy/reverse methods
- PR #721: Added pickle tests for DBSCAN and Random Projections

## Bug Fixes

- PR #334: Fixed segfault in `ML::cumlHandle_impl::destroyResources`
- PR #349: Developer guide clarifications for cumlHandle and cumlHandle_impl
- PR #398: Fix CI scripts to allow nightlies to be uploaded
- PR #399: Skip PCA tests to allow CI to run with driver 418
- PR #422: Issue in the PCA tests was solved and CI can run with driver 418
- PR #409: Add entry to gitmodules to ignore build artifacts
- PR #412: Fix for svdQR function in ml-prims
- PR #438: Code that depended on FAISS was building everytime.
- PR #358: Fixed an issue when switching streams on MLCommon::device_buffer and MLCommon::host_buffer
- PR #434: Fixing bug in CSR tests
- PR #443: Remove defaults channel from ci scripts
- PR #384: 64b index arithmetic updates to the kernels inside ml-prims
- PR #459: Fix for runtime library path of pip package
- PR #464: Fix for C++11 destructor warning in qn
- PR #466: Add support for column-major in LinAlg::*Norm methods
- PR #465: Fixing deadlock issue in GridSync due to consecutive sync calls
- PR #468: Fix dbscan example build failure
- PR #470: Fix resource leakage in Kalman filter python wrapper
- PR #473: Fix gather ml-prim test for change in rng uniform API
- PR #477: Fixes default stream initialization in cumlHandle
- PR #480: Replaced qn_fit() declaration with #include of file containing definition to fix linker error
- PR #495: Update cuDF and RMM versions in GPU ci test scripts
- PR #499: DEVELOPER_GUIDE.md: fixed links and clarified ML::detail::streamSyncer example
- PR #506: Re enable ml-prim tests in CI
- PR #508: Fix for an error with default argument in LinAlg::meanSquaredError
- PR #519: README.md Updates and adding BUILD.md back
- PR #526: Fix the issue of wrong results when fit and transform of PCA are called separately
- PR #531: Fixing missing arguments in updateDevice() for RF
- PR #543: Exposing dbscan batch size through cython API and fixing broken batching
- PR #551: Made use of ZLIB_LIBRARIES consistent between ml_test and ml_mg_test
- PR #557: Modified CI script to run cuML tests before building mlprims and removed lapack flag
- PR #578: Updated Readme.md to add lasso and elastic-net
- PR #580: Fixing cython garbage collection bug in KNN
- PR #577: Use find libz in prims cmake
- PR #594: fixed cuda-memcheck mean_center test failures


# cuML 0.6.1 (09 Apr 2019)

## Bug Fixes

- PR #462 Runtime library path fix for cuML pip package


# cuML 0.6.0 (22 Mar 2019)

## New Features

- PR #249: Single GPU Stochastic Gradient Descent for linear regression, logistic regression, and linear svm with L1, L2, and elastic-net penalties.
- PR #247: Added "proper" CUDA API to cuML
- PR #235: NearestNeighbors MG Support
- PR #261: UMAP Algorithm
- PR #290: NearestNeighbors numpy MG Support
- PR #303: Reusable spectral embedding / clustering
- PR #325: Initial support for single process multi-GPU OLS and tSVD
- PR #271: Initial support for hyperparameter optimization with dask for many models

## Improvements

- PR #144: Dockerfile update and docs for LinearRegression and Kalman Filter.
- PR #168: Add /ci/gpu/build.sh file to cuML
- PR #167: Integrating full-n-final ml-prims repo inside cuml
- PR #198: (ml-prims) Removal of *MG calls + fixed a bug in permute method
- PR #194: Added new ml-prims for supporting LASSO regression.
- PR #114: Building faiss C++ api into libcuml
- PR #64: Using FAISS C++ API in cuML and exposing bindings through cython
- PR #208: Issue ml-common-3: Math.h: swap thrust::for_each with binaryOp,unaryOp
- PR #224: Improve doc strings for readable rendering with readthedocs
- PR #209: Simplify README.md, move build instructions to BUILD.md
- PR #218: Fix RNG to use given seed and adjust RNG test tolerances.
- PR #225: Support for generating random integers
- PR #215: Refactored LinAlg::norm to Stats::rowNorm and added Stats::colNorm
- PR #234: Support for custom output type and passing index value to main_op in *Reduction kernels
- PR #230: Refactored the cuda_utils header
- PR #236: Refactored cuml python package structure to be more sklearn like
- PR #232: Added reduce_rows_by_key
- PR #246: Support for 2 vectors in the matrix vector operator
- PR #244: Fix for single GPU OLS and Ridge to support one column training data
- PR #271: Added get_params and set_params functions for linear and ridge regression
- PR #253: Fix for issue #250-reduce_rows_by_key failed memcheck for small nkeys
- PR #269: LinearRegression, Ridge Python docs update and cleaning
- PR #322: set_params updated
- PR #237: Update build instructions
- PR #275: Kmeans use of faster gpu_matrix
- PR #288: Add n_neighbors to NearestNeighbors constructor
- PR #302: Added FutureWarning for deprecation of current kmeans algorithm
- PR #312: Last minute cleanup before release
- PR #315: Documentation updating and enhancements
- PR #330: Added ignored argument to pca.fit_transform to map to sklearn's implemenation
- PR #342: Change default ABI to ON
- PR #572: Pulling DBSCAN components into reusable primitives


## Bug Fixes

- PR #193: Fix AttributeError in PCA and TSVD
- PR #211: Fixing inconsistent use of proper batch size calculation in DBSCAN
- PR #202: Adding back ability for users to define their own BLAS
- PR #201: Pass CMAKE CUDA path to faiss/configure script
- PR #200 Avoid using numpy via cimport in KNN
- PR #228: Bug fix: LinAlg::unaryOp with 0-length input
- PR #279: Removing faiss-gpu references in README
- PR #321: Fix release script typo
- PR #327: Update conda requirements for version 0.6 requirements
- PR #352: Correctly calculating numpy chunk sizing for kNN
- PR #345: Run python import as part of package build to trigger compilation
- PR #347: Lowering memory usage of kNN.
- PR #355: Fixing issues with very large numpy inputs to SPMG OLS and tSVD.
- PR #357: Removing FAISS requirement from README
- PR #362: Fix for matVecOp crashing on large input sizes
- PR #366: Index arithmetic issue fix with TxN_t class
- PR #376: Disabled kmeans tests since they are currently too sensitive (see #71)
- PR #380: Allow arbitrary data size on ingress for numba_utils.row_matrix
- PR #385: Fix for long import cuml time in containers and fix for setup_pip
- PR #630: Fixing a missing kneighbors in nearest neighbors python proxy

# cuML 0.5.1 (05 Feb 2019)

## Bug Fixes

- PR #189 Avoid using numpy via cimport to prevent ABI issues in Cython compilation


# cuML 0.5.0 (28 Jan 2019)

## New Features

- PR #66: OLS Linear Regression
- PR #44: Distance calculation ML primitives
- PR #69: Ridge (L2 Regularized) Linear Regression
- PR #103: Linear Kalman Filter
- PR #117: Pip install support
- PR #64: Device to device support from cuML device pointers into FAISS

## Improvements

- PR #56: Make OpenMP optional for building
- PR #67: Github issue templates
- PR #44: Refactored DBSCAN to use ML primitives
- PR #91: Pytest cleanup and sklearn toyset datasets based pytests for kmeans and dbscan
- PR #75: C++ example to use kmeans
- PR #117: Use cmake extension to find any zlib installed in system
- PR #94: Add cmake flag to set ABI compatibility
- PR #139: Move thirdparty submodules to root and add symlinks to new locations
- PR #151: Replace TravisCI testing and conda pkg builds with gpuCI
- PR #164: Add numba kernel for faster column to row major transform
- PR #114: Adding FAISS to cuml build

## Bug Fixes

- PR #48: CUDA 10 compilation warnings fix
- PR #51: Fixes to Dockerfile and docs for new build system
- PR #72: Fixes for GCC 7
- PR #96: Fix for kmeans stack overflow with high number of clusters
- PR #105: Fix for AttributeError in kmeans fit method
- PR #113: Removed old  glm python/cython files
- PR #118: Fix for AttributeError in kmeans predict method
- PR #125: Remove randomized solver option from PCA python bindings


# cuML 0.4.0 (05 Dec 2018)

## New Features

## Improvements

- PR #42: New build system: separation of libcuml.so and cuml python package
- PR #43: Added changelog.md

## Bug Fixes


# cuML 0.3.0 (30 Nov 2018)

## New Features

- PR #33: Added ability to call cuML algorithms using numpy arrays

## Improvements

- PR #24: Fix references of python package from cuML to cuml and start using versioneer for better versioning
- PR #40: Added support for refactored cuDF 0.3.0, updated Conda files
- PR #33: Major python test cleaning, all tests pass with cuDF 0.2.0 and 0.3.0. Preparation for new build system
- PR #34: Updated batch count calculation logic in DBSCAN
- PR #35: Beginning of DBSCAN refactor to use cuML mlprims and general improvements

## Bug Fixes

- PR #30: Fixed batch size bug in DBSCAN that caused crash. Also fixed various locations for potential integer overflows
- PR #28: Fix readthedocs build documentation
- PR #29: Fix pytests for cuml name change from cuML
- PR #33: Fixed memory bug that would cause segmentation faults due to numba releasing memory before it was used. Also fixed row major/column major bugs for different algorithms
- PR #36: Fix kmeans gtest to use device data
- PR #38: cuda\_free bug removed that caused google tests to sometimes pass and sometimes fail randomly
- PR #39: Updated cmake to correctly link with CUDA libraries, add CUDA runtime linking and include source files in compile target

# cuML 0.2.0 (02 Nov 2018)

## New Features

- PR #11: Kmeans algorithm added
- PR #7: FAISS KNN wrapper added
- PR #21: Added Conda install support

## Improvements

- PR #15: Added compatibility with cuDF (from prior pyGDF)
- PR #13: Added FAISS to Dockerfile
- PR #21: Added TravisCI build system for CI and Conda builds

## Bug Fixes

- PR #4: Fixed explained variance bug in TSVD
- PR #5: Notebook bug fixes and updated results


# cuML 0.1.0

Initial release including PCA, TSVD, DBSCAN, ml-prims and cython wrappers<|MERGE_RESOLUTION|>--- conflicted
+++ resolved
@@ -103,11 +103,8 @@
 - PR #1899: Fix dask `extract_partitions()`, remove transformation as instance variable in PCA and TSVD and match sklearn APIs
 - PR #1920: Temporarily raising threshold for UMAP reproducibility tests
 - PR #1918: Create memleak fixture to skip memleak tests in CI for now
-<<<<<<< HEAD
 - PR #1926: Update batch matrix test margins
-=======
 - PR #1925: Fix failing dask tests
->>>>>>> a8187853
 
 # cuML 0.12.0 (Date TBD)
 
