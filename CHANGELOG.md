# cuML 0.10.0 (Date TBD)

## New Features
- PR #1071: Selective eigen solver of cuSolver 
- PR #1073: Updating RF wrappers to use FIL for GPU accelerated prediction
<<<<<<< HEAD
- PR #1113: prims: new batched make-symmetric-matrix primitive
=======
- PR #1112: prims: new batched-gemv primitive
>>>>>>> f34f9a69

## Improvements
- PR #961: High Peformance RF; HIST algo
- PR #1028: Dockerfile updates after dir restructure. Conda env yaml to add statsmodels as a dependency
- PR #763: Add examples to train_test_split documentation
- PR #1093: Unified inference kernels for different FIL algorithms
- PR #1076: Paying off some UMAP / Spectral tech debt. 
- PR #1086: Ensure RegressorMixin scorer uses device arrays
- PR #1114: K-means: Exposing useful params, removing unused params, proxying params in Dask

## Bug Fixes

- PR #1016: Use correct libcumlprims version in GPU CI
- PR #1040: Update version of numba in development conda yaml files
- PR #1043: Updates to accomodate cuDF python code reorganization
- PR #1044: Remove nvidia driver installation from ci/cpu/build.sh
- PR #991: Barnes Hut TSNE Memory Issue Fixes
- PR #1075: Pinning Dask version for consistent CI results
- PR #990: Barnes Hut TSNE Memory Issue Fixes
- PR #1066: Using proper set of workers to destroy nccl comms
- PR #1072: Remove pip requirements and setup
- PR #1074: Fix flake8 CI style check
- PR #1088: Change straggling numba python allocations to use RMM
- PR #1106: Pinning Distributed version to match Dask for consistent CI results

# cuML 0.9.0 (21 Aug 2019)

## New Features

- PR #894: Convert RF to treelite format
- PR #826: Jones transformation of params for ARIMA models timeSeries ml-prim
- PR #697: Silhouette Score metric ml-prim
- PR #674: KL Divergence metric ml-prim
- PR #787: homogeneity, completeness and v-measure metrics ml-prim
- PR #711: Mutual Information metric ml-prim
- PR #724: Entropy metric ml-prim
- PR #766: Expose score method based on inertia for KMeans
- PR #823: prims: cluster dispersion metric
- PR #816: Added inverse_transform() for LabelEncoder
- PR #789: prims: sampling without replacement
- PR #813: prims: Col major istance prim
- PR #635: Random Forest & Decision Tree Regression (Single-GPU)
- PR #819: Forest Inferencing Library (FIL)
- PR #829: C++: enable nvtx ranges
- PR #835: Holt-Winters algorithm
- PR #837: treelite for decision forest exchange format
- PR #871: Wrapper for FIL
- PR #870: make_blobs python function
- PR #881: wrappers for accuracy_score and adjusted_rand_score functions
- PR #840: Dask RF classification and regression
- PR #870: make_blobs python function
- PR #879: import of treelite models to FIL
- PR #892: General Gram matrices prim
- PR #883: Adding MNMG Kmeans
- PR #930: Dask RF
- PR #882: TSNE - T-Distributed Stochastic Neighbourhood Embedding
- PR #624: Internals API & Graph Based Dimensionality Reductions Callback
- PR #926: Wrapper for FIL
- PR #960: Enable using libcumlprims for MG algorithms/prims

## Improvements
- PR #822: build: build.sh update to club all make targets together
- PR #807: Added development conda yml files
- PR #840: Require cmake >= 3.14
- PR #832: Stateless Decision Tree and Random Forest API
- PR #857: Small modifications to comms for utilizing IB w/ Dask
- PR #851: Random forest Stateless API wrappers
- PR #865: High Performance RF
- PR #895: Pretty prints arguments!
- PR #920: Add an empty marker kernel for tracing purposes
- PR #915: syncStream added to cumlCommunicator
- PR #922: Random Forest support in FIL
- PR #911: Update headers to credit CannyLabs BH TSNE implementation
- PR #918: Streamline CUDA_REL environment variable
- PR #924: kmeans: updated APIs to be stateless, refactored code for mnmg support
- PR #950: global_bias support in FIL
- PR #773: Significant improvements to input checking of all classes and common input API for Python
- PR #957: Adding docs to RF & KMeans MNMG. Small fixes for release
- PR #965: Making dask-ml a hard dependency
- PR #976: Update api.rst for new 0.9 classes
- PR #973: Use cudaDeviceGetAttribute instead of relying on cudaDeviceProp object being passed
- PR #978: Update README for 0.9
- PR #1009: Fix references to notebooks-contrib

## Bug Fixes

- PR #923: Fix misshapen level/trend/season HoltWinters output
- PR #831: Update conda package dependencies to cudf 0.9
- PR #772: Add missing cython headers to SGD and CD
- PR #849: PCA no attribute trans_input_ transform bug fix
- PR #869: Removing incorrect information from KNN Docs
- PR #885: libclang installation fix for GPUCI
- PR #896: Fix typo in comms build instructions
- PR #921: Fix build scripts using incorrect cudf version
- PR #928: TSNE Stability Adjustments
- PR #934: Cache cudaDeviceProp in cumlHandle for perf reasons
- PR #932: Change default param value for RF classifier
- PR #949: Fix dtype conversion tests for unsupported cudf dtypes
- PR #908: Fix local build generated file ownerships
- PR #983: Change RF max_depth default to 16
- PR #987: Change default values for knn
- PR #988: Switch to exact tsne
- PR #991: Cleanup python code in cuml.dask.cluster
- PR #996: ucx_initialized being properly set in CommsContext
- PR #1007: Throws a well defined error when mutigpu is not enabled
- PR #1018: Hint location of nccl in build.sh for CI
- PR #1022: Using random_state to make K-Means MNMG tests deterministic
- PR #1034: Fix typos and formatting issues in RF docs

# cuML 0.8.0 (27 June 2019)

## New Features

- PR #652: Adjusted Rand Index metric ml-prim
- PR #679: Class label manipulation ml-prim
- PR #636: Rand Index metric ml-prim
- PR #515: Added Random Projection feature
- PR #504: Contingency matrix ml-prim
- PR #644: Add train_test_split utility for cuDF dataframes
- PR #612: Allow Cuda Array Interface, Numba inputs and input code refactor
- PR #641: C: Separate C-wrapper library build to generate libcuml.so
- PR #631: Add nvcategory based ordinal label encoder
- PR #681: Add MBSGDClassifier and MBSGDRegressor classes around SGD
- PR #705: Quasi Newton solver and LogisticRegression Python classes
- PR #670: Add test skipping functionality to build.sh
- PR #678: Random Forest Python class
- PR #684: prims: make_blobs primitive
- PR #673: prims: reduce cols by key primitive
- PR #812: Add cuML Communications API & consolidate Dask cuML

## Improvements

- PR #597: C++ cuML and ml-prims folder refactor
- PR #590: QN Recover from numeric errors
- PR #482: Introduce cumlHandle for pca and tsvd
- PR #573: Remove use of unnecessary cuDF column and series copies
- PR #601: Cython PEP8 cleanup and CI integration
- PR #596: Introduce cumlHandle for ols and ridge
- PR #579: Introduce cumlHandle for cd and sgd, and propagate C++ errors in cython level for cd and sgd
- PR #604: Adding cumlHandle to kNN, spectral methods, and UMAP
- PR #616: Enable clang-format for enforcing coding style
- PR #618: CI: Enable copyright header checks
- PR #622: Updated to use 0.8 dependencies
- PR #626: Added build.sh script, updated CI scripts and documentation
- PR #633: build: Auto-detection of GPU_ARCHS during cmake
- PR #650: Moving brute force kNN to prims. Creating stateless kNN API.
- PR #662: C++: Bulk clang-format updates
- PR #671: Added pickle pytests and correct pickling of Base class
- PR #675: atomicMin/Max(float, double) with integer atomics and bit flipping
- PR #677: build: 'deep-clean' to build.sh to clean faiss build as well
- PR #683: Use stateless c++ API in KNN so that it can be pickled properly
- PR #686: Use stateless c++ API in UMAP so that it can be pickled properly
- PR #695: prims: Refactor pairwise distance
- PR #707: Added stress test and updated documentation for RF
- PR #701: Added emacs temporary file patterns to .gitignore
- PR #606: C++: Added tests for host_buffer and improved device_buffer and host_buffer implementation
- PR #726: Updated RF docs and stress test
- PR #730: Update README and RF docs for 0.8
- PR #744: Random projections generating binomial on device. Fixing tests.
- PR #741: Update API docs for 0.8
- PR #754: Pickling of UMAP/KNN
- PR #753: Made PCA and TSVD picklable
- PR #746: LogisticRegression and QN API docstrings

## Bug Fixes
- PR #584: Added missing virtual destructor to deviceAllocator and hostAllocator
- PR #620: C++: Removed old unit-test files in ml-prims
- PR #627: C++: Fixed dbscan crash issue filed in 613
- PR #640: Remove setuptools from conda run dependency
- PR #646: Update link in contributing.md
- PR #649: Bug fix to LinAlg::reduce_rows_by_key prim filed in issue #648
- PR #666: fixes to gitutils.py to resolve both string decode and handling of uncommitted files
- PR #676: Fix template parameters in `bernoulli()` implementation.
- PR #685: Make CuPy optional to avoid nccl conda package conflicts
- PR #687: prims: updated tolerance for reduce_cols_by_key unit-tests
- PR #689: Removing extra prints from NearestNeighbors cython
- PR #718: Bug fix for DBSCAN and increasing batch size of sgd
- PR #719: Adding additional checks for dtype of the data
- PR #736: Bug fix for RF wrapper and .cu print function
- PR #547: Fixed issue if C++ compiler is specified via CXX during configure.
- PR #759: Configure Sphinx to render params correctly
- PR #762: Apply threshold to remove flakiness of UMAP tests.
- PR #768: Fixing memory bug from stateless refactor
- PR #782: Nearest neighbors checking properly whether memory should be freed
- PR #783: UMAP was using wrong size for knn computation
- PR #776: Hotfix for self.variables in RF
- PR #777: Fix numpy input bug
- PR #784: Fix jit of shuffle_idx python function
- PR #790: Fix rows_sample input type for RF
- PR #793: Fix for dtype conversion utility for numba arrays without cupy installed
- PR #806: Add a seed for sklearn model in RF test file
- PR #843: Rf quantile fix

# cuML 0.7.0 (10 May 2019)

## New Features

- PR #405: Quasi-Newton GLM Solvers
- PR #277: Add row- and column-wise weighted mean primitive
- PR #424: Add a grid-sync struct for inter-block synchronization
- PR #430: Add R-Squared Score to ml primitives
- PR #463: Add matrix gather to ml primitives
- PR #435: Expose cumlhandle in cython + developer guide
- PR #455: Remove default-stream arguement across ml-prims and cuML
- PR #375: cuml cpp shared library renamed to libcuml++.so
- PR #460: Random Forest & Decision Trees (Single-GPU, Classification)
- PR #491: Add doxygen build target for ml-prims
- PR #505: Add R-Squared Score to python interface
- PR #507: Add coordinate descent for lasso and elastic-net
- PR #511: Add a minmax ml-prim
- PR #516: Added Trustworthiness score feature
- PR #520: Add local build script to mimic gpuCI
- PR #503: Add column-wise matrix sort primitive
- PR #525: Add docs build script to cuML
- PR #528: Remove current KMeans and replace it with a new single GPU implementation built using ML primitives

## Improvements

- PR #481: Refactoring Quasi-Newton to use cumlHandle
- PR #467: Added validity check on cumlHandle_t
- PR #461: Rewrote permute and added column major version
- PR #440: README updates
- PR #295: Improve build-time and the interface e.g., enable bool-OutType, for distance()
- PR #390: Update docs version
- PR #272: Add stream parameters to cublas and cusolver wrapper functions
- PR #447: Added building and running mlprims tests to CI
- PR #445: Lower dbscan memory usage by computing adjacency matrix directly
- PR #431: Add support for fancy iterator input types to LinAlg::reduce_rows_by_key
- PR #394: Introducing cumlHandle API to dbscan and add example
- PR #500: Added CI check for black listed CUDA Runtime API calls
- PR #475: exposing cumlHandle for dbscan from python-side
- PR #395: Edited the CONTRIBUTING.md file
- PR #407: Test files to run stress, correctness and unit tests for cuml algos
- PR #512: generic copy method for copying buffers between device/host
- PR #533: Add cudatoolkit conda dependency
- PR #524: Use cmake find blas and find lapack to pass configure options to faiss
- PR #527: Added notes on UMAP differences from reference implementation
- PR #540: Use latest release version in update-version CI script
- PR #552: Re-enable assert in kmeans tests with xfail as needed
- PR #581: Add shared memory fast col major to row major function back with bound checks
- PR #592: More efficient matrix copy/reverse methods
- PR #721: Added pickle tests for DBSCAN and Random Projections

## Bug Fixes

- PR #334: Fixed segfault in `ML::cumlHandle_impl::destroyResources`
- PR #349: Developer guide clarifications for cumlHandle and cumlHandle_impl
- PR #398: Fix CI scripts to allow nightlies to be uploaded
- PR #399: Skip PCA tests to allow CI to run with driver 418
- PR #422: Issue in the PCA tests was solved and CI can run with driver 418
- PR #409: Add entry to gitmodules to ignore build artifacts
- PR #412: Fix for svdQR function in ml-prims
- PR #438: Code that depended on FAISS was building everytime.
- PR #358: Fixed an issue when switching streams on MLCommon::device_buffer and MLCommon::host_buffer
- PR #434: Fixing bug in CSR tests
- PR #443: Remove defaults channel from ci scripts
- PR #384: 64b index arithmetic updates to the kernels inside ml-prims
- PR #459: Fix for runtime library path of pip package
- PR #464: Fix for C++11 destructor warning in qn
- PR #466: Add support for column-major in LinAlg::*Norm methods
- PR #465: Fixing deadlock issue in GridSync due to consecutive sync calls
- PR #468: Fix dbscan example build failure
- PR #470: Fix resource leakage in Kalman filter python wrapper
- PR #473: Fix gather ml-prim test for change in rng uniform API
- PR #477: Fixes default stream initialization in cumlHandle
- PR #480: Replaced qn_fit() declaration with #include of file containing definition to fix linker error
- PR #495: Update cuDF and RMM versions in GPU ci test scripts
- PR #499: DEVELOPER_GUIDE.md: fixed links and clarified ML::detail::streamSyncer example
- PR #506: Re enable ml-prim tests in CI
- PR #508: Fix for an error with default argument in LinAlg::meanSquaredError
- PR #519: README.md Updates and adding BUILD.md back
- PR #526: Fix the issue of wrong results when fit and transform of PCA are called separately
- PR #531: Fixing missing arguments in updateDevice() for RF
- PR #543: Exposing dbscan batch size through cython API and fixing broken batching
- PR #551: Made use of ZLIB_LIBRARIES consistent between ml_test and ml_mg_test
- PR #557: Modified CI script to run cuML tests before building mlprims and removed lapack flag
- PR #578: Updated Readme.md to add lasso and elastic-net
- PR #580: Fixing cython garbage collection bug in KNN
- PR #577: Use find libz in prims cmake
- PR #594: fixed cuda-memcheck mean_center test failures


# cuML 0.6.1 (09 Apr 2019)

## Bug Fixes

- PR #462 Runtime library path fix for cuML pip package


# cuML 0.6.0 (22 Mar 2019)

## New Features

- PR #249: Single GPU Stochastic Gradient Descent for linear regression, logistic regression, and linear svm with L1, L2, and elastic-net penalties.
- PR #247: Added "proper" CUDA API to cuML
- PR #235: NearestNeighbors MG Support
- PR #261: UMAP Algorithm
- PR #290: NearestNeighbors numpy MG Support
- PR #303: Reusable spectral embedding / clustering
- PR #325: Initial support for single process multi-GPU OLS and tSVD
- PR #271: Initial support for hyperparameter optimization with dask for many models

## Improvements

- PR #144: Dockerfile update and docs for LinearRegression and Kalman Filter.
- PR #168: Add /ci/gpu/build.sh file to cuML
- PR #167: Integrating full-n-final ml-prims repo inside cuml
- PR #198: (ml-prims) Removal of *MG calls + fixed a bug in permute method
- PR #194: Added new ml-prims for supporting LASSO regression.
- PR #114: Building faiss C++ api into libcuml
- PR #64: Using FAISS C++ API in cuML and exposing bindings through cython
- PR #208: Issue ml-common-3: Math.h: swap thrust::for_each with binaryOp,unaryOp
- PR #224: Improve doc strings for readable rendering with readthedocs
- PR #209: Simplify README.md, move build instructions to BUILD.md
- PR #218: Fix RNG to use given seed and adjust RNG test tolerances.
- PR #225: Support for generating random integers
- PR #215: Refactored LinAlg::norm to Stats::rowNorm and added Stats::colNorm
- PR #234: Support for custom output type and passing index value to main_op in *Reduction kernels
- PR #230: Refactored the cuda_utils header
- PR #236: Refactored cuml python package structure to be more sklearn like
- PR #232: Added reduce_rows_by_key
- PR #246: Support for 2 vectors in the matrix vector operator
- PR #244: Fix for single GPU OLS and Ridge to support one column training data
- PR #271: Added get_params and set_params functions for linear and ridge regression
- PR #253: Fix for issue #250-reduce_rows_by_key failed memcheck for small nkeys
- PR #269: LinearRegression, Ridge Python docs update and cleaning
- PR #322: set_params updated
- PR #237: Update build instructions
- PR #275: Kmeans use of faster gpu_matrix
- PR #288: Add n_neighbors to NearestNeighbors constructor
- PR #302: Added FutureWarning for deprecation of current kmeans algorithm
- PR #312: Last minute cleanup before release
- PR #315: Documentation updating and enhancements
- PR #330: Added ignored argument to pca.fit_transform to map to sklearn's implemenation
- PR #342: Change default ABI to ON
- PR #572: Pulling DBSCAN components into reusable primitives


## Bug Fixes

- PR #193: Fix AttributeError in PCA and TSVD
- PR #211: Fixing inconsistent use of proper batch size calculation in DBSCAN
- PR #202: Adding back ability for users to define their own BLAS
- PR #201: Pass CMAKE CUDA path to faiss/configure script
- PR #200 Avoid using numpy via cimport in KNN
- PR #228: Bug fix: LinAlg::unaryOp with 0-length input
- PR #279: Removing faiss-gpu references in README
- PR #321: Fix release script typo
- PR #327: Update conda requirements for version 0.6 requirements
- PR #352: Correctly calculating numpy chunk sizing for kNN
- PR #345: Run python import as part of package build to trigger compilation
- PR #347: Lowering memory usage of kNN.
- PR #355: Fixing issues with very large numpy inputs to SPMG OLS and tSVD.
- PR #357: Removing FAISS requirement from README
- PR #362: Fix for matVecOp crashing on large input sizes
- PR #366: Index arithmetic issue fix with TxN_t class
- PR #376: Disabled kmeans tests since they are currently too sensitive (see #71)
- PR #380: Allow arbitrary data size on ingress for numba_utils.row_matrix
- PR #385: Fix for long import cuml time in containers and fix for setup_pip
- PR #630: Fixing a missing kneighbors in nearest neighbors python proxy

# cuML 0.5.1 (05 Feb 2019)

## Bug Fixes

- PR #189 Avoid using numpy via cimport to prevent ABI issues in Cython compilation


# cuML 0.5.0 (28 Jan 2019)

## New Features

- PR #66: OLS Linear Regression
- PR #44: Distance calculation ML primitives
- PR #69: Ridge (L2 Regularized) Linear Regression
- PR #103: Linear Kalman Filter
- PR #117: Pip install support
- PR #64: Device to device support from cuML device pointers into FAISS

## Improvements

- PR #56: Make OpenMP optional for building
- PR #67: Github issue templates
- PR #44: Refactored DBSCAN to use ML primitives
- PR #91: Pytest cleanup and sklearn toyset datasets based pytests for kmeans and dbscan
- PR #75: C++ example to use kmeans
- PR #117: Use cmake extension to find any zlib installed in system
- PR #94: Add cmake flag to set ABI compatibility
- PR #139: Move thirdparty submodules to root and add symlinks to new locations
- PR #151: Replace TravisCI testing and conda pkg builds with gpuCI
- PR #164: Add numba kernel for faster column to row major transform
- PR #114: Adding FAISS to cuml build

## Bug Fixes

- PR #48: CUDA 10 compilation warnings fix
- PR #51: Fixes to Dockerfile and docs for new build system
- PR #72: Fixes for GCC 7
- PR #96: Fix for kmeans stack overflow with high number of clusters
- PR #105: Fix for AttributeError in kmeans fit method
- PR #113: Removed old  glm python/cython files
- PR #118: Fix for AttributeError in kmeans predict method
- PR #125: Remove randomized solver option from PCA python bindings


# cuML 0.4.0 (05 Dec 2018)

## New Features

## Improvements

- PR #42: New build system: separation of libcuml.so and cuml python package
- PR #43: Added changelog.md

## Bug Fixes


# cuML 0.3.0 (30 Nov 2018)

## New Features

- PR #33: Added ability to call cuML algorithms using numpy arrays

## Improvements

- PR #24: Fix references of python package from cuML to cuml and start using versioneer for better versioning
- PR #40: Added support for refactored cuDF 0.3.0, updated Conda files
- PR #33: Major python test cleaning, all tests pass with cuDF 0.2.0 and 0.3.0. Preparation for new build system
- PR #34: Updated batch count calculation logic in DBSCAN
- PR #35: Beginning of DBSCAN refactor to use cuML mlprims and general improvements

## Bug Fixes

- PR #30: Fixed batch size bug in DBSCAN that caused crash. Also fixed various locations for potential integer overflows
- PR #28: Fix readthedocs build documentation
- PR #29: Fix pytests for cuml name change from cuML
- PR #33: Fixed memory bug that would cause segmentation faults due to numba releasing memory before it was used. Also fixed row major/column major bugs for different algorithms
- PR #36: Fix kmeans gtest to use device data
- PR #38: cuda\_free bug removed that caused google tests to sometimes pass and sometimes fail randomly
- PR #39: Updated cmake to correctly link with CUDA libraries, add CUDA runtime linking and include source files in compile target

# cuML 0.2.0 (02 Nov 2018)

## New Features

- PR #11: Kmeans algorithm added
- PR #7: FAISS KNN wrapper added
- PR #21: Added Conda install support

## Improvements

- PR #15: Added compatibility with cuDF (from prior pyGDF)
- PR #13: Added FAISS to Dockerfile
- PR #21: Added TravisCI build system for CI and Conda builds

## Bug Fixes

- PR #4: Fixed explained variance bug in TSVD
- PR #5: Notebook bug fixes and updated results


# cuML 0.1.0

Initial release including PCA, TSVD, DBSCAN, ml-prims and cython wrappers<|MERGE_RESOLUTION|>--- conflicted
+++ resolved
@@ -3,11 +3,8 @@
 ## New Features
 - PR #1071: Selective eigen solver of cuSolver 
 - PR #1073: Updating RF wrappers to use FIL for GPU accelerated prediction
-<<<<<<< HEAD
 - PR #1113: prims: new batched make-symmetric-matrix primitive
-=======
 - PR #1112: prims: new batched-gemv primitive
->>>>>>> f34f9a69
 
 ## Improvements
 - PR #961: High Peformance RF; HIST algo
