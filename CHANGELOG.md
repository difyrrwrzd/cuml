--- conflicted
+++ resolved
@@ -57,11 +57,8 @@
 - PR #1788: Removing complexity bottleneck in S-ARIMA
 
 ## Bug Fixes
-<<<<<<< HEAD
 - PR #1835 : Fix calling default RF Classification always
-=======
 - PT #1904: replace cub sort
->>>>>>> 462c685d
 - PR #1833: Fix depth issue in shallow RF regression estimators
 - PR #1770: Warn that KalmanFilter is deprecated
 - PR #1775: Allow CumlArray to work with inputs that have no 'strides' in array interface
