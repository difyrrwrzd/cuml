# cuML 0.15.0 (Date TBD)

## New Features
- PR #2261: Exposing new FAISS metrics through Python API
- PR #2287: Single-GPU TfidfTransformer implementation
- PR #2289: QR SVD solver for MNMG PCA
- PR #2312: column-major support for make_blobs
- PR #2392: PCA can accept sparse inputs, and sparse prim for computing covariance

## Improvements
- PR #2336: Eliminate `rmm.device_array` usage
- PR #2262: Using fully shared PartDescriptor in MNMG decomposiition, linear models, and solvers
- PR #2310: Pinning ucx-py to 0.14 to make 0.15 CI pass
- PR #1945: enable clang tidy
- PR #2339: umap performance improvements
- PR #2308: Using fixture for Dask client to eliminate possiblity of not closing
- PR #2310: Pinning ucx-py to 0.14 to make 0.15 CI pass
- PR #1945: enable clang tidy
- PR #2345: make C++ logger level definition to be the same as python layer
- PR #2329: Add short commit hash to conda package name
- PR #2363: Update threshold and make other changes for stress tests
- PR #2371: Updating MBSGD tests to use larger batches
- PR #2380: Pinning libcumlprims version to ease future updates
<<<<<<< HEAD
- PR #2237: Refactor RF cython code
=======
- PR #2408: Install meta packages for dependencies
- PR #2417: Move doc customization scripts to Jenkins
>>>>>>> f8c20cc7

## Bug Fixes
- PR #2369: Update RF code to fix set_params memory leak
- PR #2364: Fix for random projection
- PR #2373: Use Treelite Pip package in GPU testing
- PR #2376: Update documentation Links
- PR #2413: CumlArray and related methods updates to account for cuDF.Buffer contiguity update
- PR #2424: --singlegpu flag fix on build.sh script
- PR #2432: Using correct algo_name for UMAP in benchmark tests

# cuML 0.14.0 (03 Jun 2020)

## New Features
- PR #1994: Support for distributed OneHotEncoder
- PR #1892: One hot encoder implementation with cupy
- PR #1655: Adds python bindings for homogeneity score
- PR #1704: Adds python bindings for completeness score
- PR #1687: Adds python bindings for mutual info score
- PR #1980: prim: added a new write-only unary op prim
- PR #1867: C++: add logging interface support in cuML based spdlog
- PR #1902: Multi class inference in FIL C++ and importing multi-class forests from treelite
- PR #1906: UMAP MNMG
- PR #2067: python: wrap logging interface in cython
- PR #2083: Added dtype, order, and use_full_low_rank to MNMG `make_regression`
- PR #2074: SG and MNMG `make_classification`
- PR #2127: Added order to SG `make_blobs`, and switch from C++ to cupy based implementation
- PR #2057: Weighted k-means
- PR #2256: Add a `make_arima` generator
- PR #2245: ElasticNet, Lasso and Coordinate Descent MNMG
- PR #2242: Pandas input support with output as NumPy arrays by default
- PR #1728: Added notebook testing to gpuCI gpu build

## Improvements
- PR #1931: C++: enabled doxygen docs for all of the C++ codebase
- PR #1944: Support for dask_cudf.core.Series in _extract_partitions
- PR #1947: Cleaning up cmake
- PR #1927: Use Cython's `new_build_ext` (if available)
- PR #1946: Removed zlib dependency from cmake
- PR #1988: C++: cpp bench refactor
- PR #1873: Remove usage of nvstring and nvcat from LabelEncoder
- PR #1968: Update SVC SVR with cuML Array
- PR #1972: updates to our flow to use conda-forge's clang and clang-tools packages
- PR #1974: Reduce ARIMA testing time
- PR #1984: Enable Ninja build
- PR #1985: C++ UMAP parametrizable tests
- PR #2005: Adding missing algorithms to cuml benchmarks and notebook
- PR #2016: Add capability to setup.py and build.sh to fully clean all cython build files and artifacts
- PR #2044: A cuda-memcheck helper wrapper for devs
- PR #2018: Using `cuml.dask.part_utils.extract_partitions` and removing similar, duplicated code
- PR #2019: Enable doxygen build in our nightly doc build CI script
- PR #1996: Cythonize in parallel
- PR #2032: Reduce number of tests for MBSGD to improve CI running time
- PR #2031: Encapsulating UCX-py interactions in singleton
- PR #2029: Add C++ ARIMA log-likelihood benchmark
- PR #2085: Convert TSNE to use CumlArray
- PR #2051: Reduce the time required to run dask pca and dask tsvd tests
- PR #1981: Using CumlArray in kNN and DistributedDataHandler in dask kNN
- PR #2053: Introduce verbosity level in C++ layer instead of boolean `verbose` flag
- PR #2047: Make internal streams non-blocking w.r.t. NULL stream
- PR #2048: Random forest testing speedup
- PR #2058: Use CumlArray in Random Projection
- PR #2068: Updating knn class probabilities to use make_monotonic instead of binary search
- PR #2062: Adding random state to UMAP mnmg tests
- PR #2064: Speed-up K-Means test
- PR #2015: Renaming .h to .cuh in solver, dbscan and svm
- PR #2080: Improved import of sparse FIL forests from treelite
- PR #2090: Upgrade C++ build to C++14 standard
- PR #2089: CI: enabled cuda-memcheck on ml-prims unit-tests during nightly build
- PR #2128: Update Dask RF code to reduce the time required for GPU predict to run
- PR #2125: Build infrastructure to use RAFT
- PR #2131: Update Dask RF fit to use DistributedDataHandler
- PR #2055: Update the metrics notebook to use important cuML models
- PR #2095: Improved import of src_prims/utils.h, making it less ambiguous
- PR #2118: Updating SGD & mini-batch estimators to use CumlArray
- PR #2120: Speeding up dask RandomForest tests
- PR #1883: Use CumlArray in ARIMA
- PR #877: Adding definition of done criteria to wiki
- PR #2135: A few optimizations to UMAP fuzzy simplicial set
- PR #1914: Change the meaning of ARIMA's intercept to match the literature
- PR #2098: Renaming .h to .cuh in decision_tree, glm, pca
- PR #2150: Remove deprecated RMM calls in RMM allocator adapter
- PR #2146: Remove deprecated kalman filter
- PR #2151: Add pytest duration and pytest timeout
- PR #2156: Add Docker 19 support to local gpuci build
- PR #2178: Reduce duplicated code in RF
- PR #2124: Expand tutorial docs and sample notebook
- PR #2175: Allow CPU-only and dataset params for benchmark sweeps
- PR #2186: Refactor cython code to build OPG structs in common utils file
- PR #2180: Add fully single GPU singlegpu python build
- PR #2187: CMake improvements to manage conda environment dependencies
- PR #2185: Add has_sklearn function and use it in datasets/classification.
- PR #2193: Order-independent local shuffle in `cuml.dask.make_regression`
- PR #2204: Update python layer to use the logger interface
- PR #2184: Refoctor headers for holtwinters, rproj, tsvd, tsne, umap
- PR #2199: Remove unncessary notebooks
- PR #2195: Separating fit and transform calls in SG, MNMG PCA to save transform array memory consumption
- PR #2201: Re-enabling UMAP repro tests
- PR #2132: Add SVM C++ benchmarks
- PR #2196: Updates to benchmarks. Moving notebook
- PR #2208: Coordinate Descent, Lasso and ElasticNet CumlArray updates
- PR #2210: Updating KNN tests to evaluate multiple index partitions
- PR #2205: Use timeout to add 2 hour hard limit to dask tests
- PR #2212: Improve DBScan batch count / memory estimation
- PR #2213: Standardized include statements across all cpp source files, updated copyright on all modified files
- PR #2214: Remove utils folder and refactor to common folder
- PR #2220: Final refactoring of all src_prims header files following rules as specified in #1675
- PR #2225: input_to_cuml_array keep order option, test updates and cleanup
- PR #2244: Re-enable slow ARIMA tests as stress tests
- PR #2231: Using OPG structs from `cuml.common` in decomposition algorithms
- PR #2257: Update QN and LogisticRegression to use CumlArray
- PR #2259: Add CumlArray support to Naive Bayes
- PR #2252: Add benchmark for the Gram matrix prims
- PR #2264: Reduce build time for cuML by using make_blobs from libcuml++ interface
- PR #2269: Add docs targets to build.sh and fix python cuml.common docs
- PR #2271: Clarify doc for `_unique` default implementation in OneHotEncoder
- PR #2272: Add docs build.sh script to repository
- PR #2276: Ensure `CumlArray` provided `dtype` conforms
- PR #2281: Rely on cuDF's `Serializable` in `CumlArray`
- PR #2284: Reduce dataset size in SG RF notebook to reduce run time of sklearn
- PR #2285: Increase the threshold for elastic_net test in dask/test_coordinate_descent
- PR #2314: Update FIL default values, documentation and test
- PR #2316: 0.14 release docs additions and fixes
- PR #2320: Add prediction notes to RF docs
- PR #2323: Change verbose levels and parameter name to match Scikit-learn API
- PR #2324: Raise an error if n_bins > number of training samples in RF
- PR #2335: Throw a warning if treelite cannot be imported and `load_from_sklearn` is used

## Bug Fixes
- PR #1939: Fix syntax error in cuml.common.array
- PR #1941: Remove c++ cuda flag that was getting duplicated in CMake
- PR #1971: python: Correctly honor --singlegpu option and CUML_BUILD_PATH env variable
- PR #1969: Update libcumlprims to 0.14
- PR #1973: Add missing mg files for setup.py --singlegpu flag
- PR #1993: Set `umap_transform_reproducibility` tests to xfail
- PR #2004: Refactoring the arguments to `plant()` call
- PR #2017: Fixing memory issue in weak cc prim
- PR #2028: Skipping UMAP knn reproducibility tests until we figure out why its failing in CUDA 10.2
- PR #2024: Fixed cuda-memcheck errors with sample-without-replacement prim
- PR #1540: prims: support for custom math-type used for computation inside adjusted rand index prim
- PR #2077: dask-make blobs arguments to match sklearn
- PR #2059: Make all Scipy imports conditional
- PR #2078: Ignore negative cache indices in get_vecs
- PR #2084: Fixed cuda-memcheck errors with COO unit-tests
- PR #2087: Fixed cuda-memcheck errors with dispersion prim
- PR #2096: Fixed syntax error with nightly build command for memcheck unit-tests
- PR #2115: Fixed contingency matrix prim unit-tests for computing correct golden values
- PR #2107: Fix PCA transform
- PR #2109: input_to_cuml_array __cuda_array_interface__ bugfix
- PR #2117: cuDF __array__ exception small fixes
- PR #2139: CumlArray for adjusted_rand_score
- PR #2140: Returning self in fit model functions
- PR #2144: Remove GPU arch < 60 from CMake build
- PR #2153: Added missing namespaces to some Decision Tree files
- PR #2155: C++: fix doxygen build break
- PR #2161: Replacing depreciated bruteForceKnn
- PR #2162: Use stream in transpose prim
- PR #2165: Fit function test correction
- PR #2166: Fix handling of temp file in RF pickling
- PR #2176: C++: fix for adjusted rand index when input array is all zeros
- PR #2179: Fix clang tools version in libcuml recipe
- PR #2183: Fix RAFT in nightly package
- PR #2191: Fix placement of SVM parameter documentation and add examples
- PR #2212: Fix DBScan results (no propagation of labels through border points)
- PR #2215: Fix the printing of forest object
- PR #2217: Fix opg_utils naming to fix singlegpu build
- PR #2223: Fix bug in ARIMA C++ benchmark
- PR #2224: Temporary fix for CI until new Dask version is released
- PR #2228: Update to use __reduce_ex__ in CumlArray to override cudf.Buffer
- PR #2249: Fix bug in UMAP continuous target metrics
- PR #2258: Fix doxygen build break
- PR #2255: Set random_state for train_test_split function in dask RF
- PR #2275: Fix RF fit memory leak
- PR #2274: Fix parameter name verbose to verbosity in mnmg OneHotEncoder
- PR #2277: Updated cub repo path and branch name
- PR #2282: Fix memory leak in Dask RF concatenation
- PR #2301: Scaling KNN dask tests sample size with n GPUs
- PR #2293: Contiguity fixes for input_to_cuml_array and train_test_split
- PR #2295: Fix convert_to_dtype copy even with same dtype
- PR #2305: Fixed race condition in DBScan
- PR #2354: Fix broken links in README

# cuML 0.13.0 (Date TBD)

## New Features
- PR #1777: Python bindings for entropy
- PR #1742: Mean squared error implementation with cupy
- PR #1817: Confusion matrix implementation with cupy (SNSG and MNMG)
- PR #1766: Mean absolute error implementation with cupy
- PR #1766: Mean squared log error implementation with cupy
- PR #1635: cuML Array shim and configurable output added to cluster methods
- PR #1586: Seasonal ARIMA
- PR #1683: cuml.dask make_regression
- PR #1689: Add framework for cuML Dask serializers
- PR #1709: Add `decision_function()` and `predict_proba()` for LogisticRegression
- PR #1714: Add `print_env.sh` file to gather important environment details
- PR #1750: LinearRegression CumlArray for configurable output
- PR #1814: ROC AUC score implementation with cupy
- PR #1767: Single GPU decomposition models configurable output
- PR #1646: Using FIL to predict in MNMG RF
- PR #1778: Make cuML Handle picklable
- PR #1738: cuml.dask refactor beginning and dask array input option for OLS, Ridge and KMeans
- PR #1874: Add predict_proba function to RF classifier
- PR #1815: Adding KNN parameter to UMAP
- PR #1978: Adding `predict_proba` function to dask RF

## Improvements
- PR #1644: Add `predict_proba()` for FIL binary classifier
- PR #1620: Pickling tests now automatically finds all model classes inheriting from cuml.Base
- PR #1637: Update to newer treelite version with XGBoost 1.0 compatibility
- PR #1632: Fix MBSGD models inheritance, they now inherits from cuml.Base
- PR #1628: Remove submodules from cuML
- PR #1755: Expose the build_treelite function for python
- PR #1649: Add the fil_sparse_format variable option to RF API
- PR #1647: storage_type=AUTO uses SPARSE for large models
- PR #1668: Update the warning statement thrown in RF when the seed is set but n_streams is not 1
- PR #1662: use of direct cusparse calls for coo2csr, instead of depending on nvgraph
- PR #1747: C++: dbscan performance improvements and cleanup
- PR #1697: Making trustworthiness batchable and using proper workspace
- PR #1721: Improving UMAP pytests
- PR #1717: Call `rmm_cupy_allocator` for CuPy allocations
- PR #1718: Import `using_allocator` from `cupy.cuda`
- PR #1723: Update RF Classifier to throw an exception for multi-class pickling
- PR #1726: Decorator to allocate CuPy arrays with RMM
- PR #1719: UMAP random seed reproducibility
- PR #1748: Test serializing `CumlArray` objects
- PR #1776: Refactoring pca/tsvd distributed
- PR #1762: Update CuPy requirement to 7
- PR #1768: C++: Different input and output types for add and subtract prims
- PR #1790: Add support for multiple seeding in k-means++
- PR #1805: Adding new Dask cuda serializers to naive bayes + a trivial perf update
- PR #1812: C++: bench: UMAP benchmark cases added
- PR #1795: Add capability to build CumlArray from bytearray/memoryview objects
- PR #1824: C++: improving the performance of UMAP algo
- PR #1816: Add ARIMA notebook
- PR #1856: Update docs for 0.13
- PR #1827: Add HPO demo Notebook
- PR #1825: `--nvtx` option in `build.sh`
- PR #1847: Update XGBoost version for CI
- PR #1837: Simplify cuML Array construction
- PR #1848: Rely on subclassing for cuML Array serialization
- PR #1866: Minimizing client memory pressure on Naive Bayes
- PR #1788: Removing complexity bottleneck in S-ARIMA
- PR #1873: Remove usage of nvstring and nvcat from LabelEncoder
- PR #1891: Additional improvements to naive bayes tree reduction

## Bug Fixes
- PR #1835 : Fix calling default RF Classification always
- PT #1904: replace cub sort
- PR #1833: Fix depth issue in shallow RF regression estimators
- PR #1770: Warn that KalmanFilter is deprecated
- PR #1775: Allow CumlArray to work with inputs that have no 'strides' in array interface
- PR #1594: Train-test split is now reproducible
- PR #1590: Fix destination directory structure for run-clang-format.py
- PR #1611: Fixing pickling errors for KNN classifier and regressor
- PR #1617: Fixing pickling issues for SVC and SVR
- PR #1634: Fix title in KNN docs
- PR #1627: Adding a check for multi-class data in RF classification
- PR #1654: Skip treelite patch if its already been applied
- PR #1661: Fix nvstring variable name
- PR #1673: Using struct for caching dlsym state in communicator
- PR #1659: TSNE - introduce 'convert_dtype' and refactor class attr 'Y' to 'embedding_'
- PR #1672: Solver 'svd' in Linear and Ridge Regressors when n_cols=1
- PR #1670: Lasso & ElasticNet - cuml Handle added
- PR #1671: Update for accessing cuDF Series pointer
- PR #1652: Support XGBoost 1.0+ models in FIL
- PR #1702: Fix LightGBM-FIL validation test
- PR #1701: test_score kmeans test passing with newer cupy version
- PR #1706: Remove multi-class bug from QuasiNewton
- PR #1699: Limit CuPy to <7.2 temporarily
- PR #1708: Correctly deallocate cuML handles in Cython
- PR #1730: Fixes to KF for test stability (mainly in CUDA 10.2)
- PR #1729: Fixing naive bayes UCX serialization problem in fit()
- PR #1749: bug fix rf classifier/regressor on seg fault in bench
- PR #1751: Updated RF documentation
- PR #1765: Update the checks for using RF GPU predict
- PR #1787: C++: unit-tests to check for RF accuracy. As well as a bug fix to improve RF accuracy
- PR #1793: Updated fil pyx to solve memory leakage issue
- PR #1810: Quickfix - chunkage in dask make_regression
- PR #1842: DistributedDataHandler not properly setting 'multiple'
- PR #1849: Critical fix in ARIMA initial estimate
- PR #1851: Fix for cuDF behavior change for multidimensional arrays
- PR #1852: Remove Thrust warnings
- PR #1868: Turning off IPC caching until it is fixed in UCX-py/UCX
- PR #1876: UMAP exponential decay parameters fix
- PR #1887: Fix hasattr for missing attributes on base models
- PR #1877: Remove resetting index in shuffling in train_test_split
- PR #1893: Updating UCX in comms to match current UCX-py
- PR #1888: Small train_test_split test fix
- PR #1899: Fix dask `extract_partitions()`, remove transformation as instance variable in PCA and TSVD and match sklearn APIs
- PR #1920: Temporarily raising threshold for UMAP reproducibility tests
- PR #1918: Create memleak fixture to skip memleak tests in CI for now
- PR #1926: Update batch matrix test margins
- PR #1925: Fix failing dask tests
- PR #1936: Update DaskRF regression test to xfail
- PR #1932: Isolating cause of make_blobs failure
- PR #1951: Dask Random forest regression CPU predict bug fix
- PR #1948: Adjust BatchedMargin margin and disable tests temporarily
- PR #1950: Fix UMAP test failure



# cuML 0.12.0 (04 Feb 2020)

## New Features
- PR #1483: prims: Fused L2 distance and nearest-neighbor prim
- PR #1494: bench: ml-prims benchmark
- PR #1514: bench: Fused L2 NN prim benchmark
- PR #1411: Cython side of MNMG OLS
- PR #1520: Cython side of MNMG Ridge Regression
- PR #1516: Suppor Vector Regression (epsilon-SVR)

## Improvements
- PR #1638: Update cuml/docs/README.md
- PR #1468: C++: updates to clang format flow to make it more usable among devs
- PR #1473: C++: lazy initialization of "costly" resources inside cumlHandle
- PR #1443: Added a new overloaded GEMM primitive
- PR #1489: Enabling deep trees using Gather tree builder
- PR #1463: Update FAISS submodule to 1.6.1
- PR #1488: Add codeowners
- PR #1432: Row-major (C-style) GPU arrays for benchmarks
- PR #1490: Use dask master instead of conda package for testing
- PR #1375: Naive Bayes & Distributed Naive Bayes
- PR #1377: Add GPU array support for FIL benchmarking
- PR #1493: kmeans: add tiling support for 1-NN computation and use fusedL2-1NN prim for L2 distance metric
- PR #1532: Update CuPy to >= 6.6 and allow 7.0
- PR #1528: Re-enabling KNN using dynamic library loading for UCX in communicator
- PR #1545: Add conda environment version updates to ci script
- PR #1541: Updates for libcudf++ Python refactor
- PR #1555: FIL-SKL, an SKLearn-based benchmark for FIL
- PR #1537: Improve pickling and scoring suppport for many models to support hyperopt
- PR #1551: Change custom kernel to cupy for col/row order transform
- PR #1533: C++: interface header file separation for SVM
- PR #1560: Helper function to allocate all new CuPy arrays with RMM memory management
- PR #1570: Relax nccl in conda recipes to >=2.4 (matching CI)
- PR #1578: Add missing function information to the cuML documenataion
- PR #1584: Add has_scipy utility function for runtime check
- PR #1583: API docs updates for 0.12
- PR #1591: Updated FIL documentation

## Bug Fixes
- PR #1470: Documentation: add make_regression, fix ARIMA section
- PR #1482: Updated the code to remove sklearn from the mbsgd stress test
- PR #1491: Update dev environments for 0.12
- PR #1512: Updating setup_cpu() in SpeedupComparisonRunner
- PR #1498: Add build.sh to code owners
- PR #1505: cmake: added correct dependencies for prims-bench build
- PR #1534: Removed TODO comment in create_ucp_listeners()
- PR #1548: Fixing umap extra unary op in knn graph
- PR #1547: Fixing MNMG kmeans score. Fixing UMAP pickling before fit(). Fixing UMAP test failures.
- PR #1557: Increasing threshold for kmeans score
- PR #1562: Increasing threshold even higher
- PR #1564: Fixed a typo in function cumlMPICommunicator_impl::syncStream
- PR #1569: Remove Scikit-learn exception and depedenncy in SVM
- PR #1575: Add missing dtype parameter in call to strides to order for CuPy 6.6 code path
- PR #1574: Updated the init file to include SVM
- PR #1589: Fixing the default value for RF and updating mnmg predict to accept cudf
- PR #1601: Fixed wrong datatype used in knn voting kernel

# cuML 0.11.0 (11 Dec 2019)

## New Features

- PR #1295: Cython side of MNMG PCA
- PR #1218: prims: histogram prim
- PR #1129: C++: Separate include folder for C++ API distribution
- PR #1282: OPG KNN MNMG Code (disabled for 0.11)
- PR #1242: Initial implementation of FIL sparse forests
- PR #1194: Initial ARIMA time-series modeling support.
- PR #1286: Importing treelite models as FIL sparse forests
- PR #1285: Fea minimum impurity decrease RF param
- PR #1301: Add make_regression to generate regression datasets
- PR #1322: RF pickling using treelite, protobuf and FIL
- PR #1332: Add option to cuml.dask make_blobs to produce dask array
- PR #1307: Add RF regression benchmark
- PR #1327: Update the code to build treelite with protobuf
- PR #1289: Add Python benchmarking support for FIL
- PR #1371: Cython side of MNMG tSVD
- PR #1386: Expose SVC decision function value

## Improvements
- PR #1170: Use git to clone subprojects instead of git submodules
- PR #1239: Updated the treelite version
- PR #1225: setup.py clone dependencies like cmake and correct include paths
- PR #1224: Refactored FIL to prepare for sparse trees
- PR #1249: Include libcuml.so C API in installed targets
- PR #1259: Conda dev environment updates and use libcumlprims current version in CI
- PR #1277: Change dependency order in cmake for better printing at compile time
- PR #1264: Add -s flag to GPU CI pytest for better error printing
- PR #1271: Updated the Ridge regression documentation
- PR #1283: Updated the cuMl docs to include MBSGD and adjusted_rand_score
- PR #1300: Lowercase parameter versions for FIL algorithms
- PR #1312: Update CuPy to version 6.5 and use conda-forge channel
- PR #1336: Import SciKit-Learn models into FIL
- PR #1314: Added options needed for ASVDb output (CUDA ver, etc.), added option
  to select algos
- PR #1335: Options to print available algorithms and datasets
  in the Python benchmark
- PR #1338: Remove BUILD_ABI references in CI scripts
- PR #1340: Updated unit tests to uses larger dataset
- PR #1351: Build treelite temporarily for GPU CI testing of FIL Scikit-learn
  model importing
- PR #1367: --test-split benchmark parameter for train-test split
- PR #1360: Improved tests for importing SciKit-Learn models into FIL
- PR #1368: Add --num-rows benchmark command line argument
- PR #1351: Build treelite temporarily for GPU CI testing of FIL Scikit-learn model importing
- PR #1366: Modify train_test_split to use CuPy and accept device arrays
- PR #1258: Documenting new MPI communicator for multi-node multi-GPU testing
- PR #1345: Removing deprecated should_downcast argument
- PR #1362: device_buffer in UMAP + Sparse prims
- PR #1376: AUTO value for FIL algorithm
- PR #1408: Updated pickle tests to delete the pre-pickled model to prevent pointer leakage
- PR #1357: Run benchmarks multiple times for CI
- PR #1382: ARIMA optimization: move functions to C++ side
- PR #1392: Updated RF code to reduce duplication of the code
- PR #1444: UCX listener running in its own isolated thread
- PR #1445: Improved performance of FIL sparse trees
- PR #1431: Updated API docs
- PR #1441: Remove unused CUDA conda labels
- PR #1439: Match sklearn 0.22 default n_estimators for RF and fix test errors
- PR #1461: Add kneighbors to API docs

## Bug Fixes
- PR #1281: Making rng.h threadsafe
- PR #1212: Fix cmake git cloning always running configure in subprojects
- PR #1261: Fix comms build errors due to cuml++ include folder changes
- PR #1267: Update build.sh for recent change of building comms in main CMakeLists
- PR #1278: Removed incorrect overloaded instance of eigJacobi
- PR #1302: Updates for numba 0.46
- PR #1313: Updated the RF tests to set the seed and n_streams
- PR #1319: Using machineName arg passed in instead of default for ASV reporting
- PR #1326: Fix illegal memory access in make_regression (bounds issue)
- PR #1330: Fix C++ unit test utils for better handling of differences near zero
- PR #1342: Fix to prevent memory leakage in Lasso and ElasticNet
- PR #1337: Fix k-means init from preset cluster centers
- PR #1354: Fix SVM gamma=scale implementation
- PR #1344: Change other solver based methods to create solver object in init
- PR #1373: Fixing a few small bugs in make_blobs and adding asserts to pytests
- PR #1361: Improve SMO error handling
- PR #1384: Lower expectations on batched matrix tests to prevent CI failures
- PR #1380: Fix memory leaks in ARIMA
- PR #1391: Lower expectations on batched matrix tests even more
- PR #1394: Warning added in svd for cuda version 10.1
- PR #1407: Resolved RF predict issues and updated RF docstring
- PR #1401: Patch for lbfgs solver for logistic regression with no l1 penalty
- PR #1416: train_test_split numba and rmm device_array output bugfix
- PR #1419: UMAP pickle tests are using wrong n_neighbors value for trustworthiness
- PR #1438: KNN Classifier to properly return Dataframe with Dataframe input
- PR #1425: Deprecate seed and use random_state similar to Scikit-learn in train_test_split
- PR #1458: Add joblib as an explicit requirement
- PR #1474: Defer knn mnmg to 0.12 nightly builds and disable ucx-py dependency

# cuML 0.10.0 (16 Oct 2019)

## New Features
- PR #1148: C++ benchmark tool for c++/CUDA code inside cuML
- PR #1071: Selective eigen solver of cuSolver
- PR #1073: Updating RF wrappers to use FIL for GPU accelerated prediction
- PR #1104: CUDA 10.1 support
- PR #1113: prims: new batched make-symmetric-matrix primitive
- PR #1112: prims: new batched-gemv primitive
- PR #855: Added benchmark tools
- PR #1149 Add YYMMDD to version tag for nightly conda packages
- PR #892: General Gram matrices prim
- PR #912: Support Vector Machine
- PR #1274: Updated the RF score function to use GPU predict

## Improvements
- PR #961: High Peformance RF; HIST algo
- PR #1028: Dockerfile updates after dir restructure. Conda env yaml to add statsmodels as a dependency
- PR #1047: Consistent OPG interface for kmeans, based on internal libcumlprims update
- PR #763: Add examples to train_test_split documentation
- PR #1093: Unified inference kernels for different FIL algorithms
- PR #1076: Paying off some UMAP / Spectral tech debt.
- PR #1086: Ensure RegressorMixin scorer uses device arrays
- PR #1110: Adding tests to use default values of parameters of the models
- PR #1108: input_to_host_array function in input_utils for input processing to host arrays
- PR #1114: K-means: Exposing useful params, removing unused params, proxying params in Dask
- PR #1138: Implementing ANY_RANK semantics on irecv
- PR #1142: prims: expose separate InType and OutType for unaryOp and binaryOp
- PR #1115: Moving dask_make_blobs to cuml.dask.datasets. Adding conversion to dask.DataFrame
- PR #1136: CUDA 10.1 CI updates
- PR #1135: K-means: add boundary cases for kmeans||, support finer control with convergence
- PR #1163: Some more correctness improvements. Better verbose printing
- PR #1165: Adding except + in all remaining cython
- PR #1186: Using LocalCUDACluster Pytest fixture
- PR #1173: Docs: Barnes Hut TSNE documentation
- PR #1176: Use new RMM API based on Cython
- PR #1219: Adding custom bench_func and verbose logging to cuml.benchmark
- PR #1247: Improved MNMG RF error checking

## Bug Fixes

- PR #1231: RF respect number of cuda streams from cuml handle
- PR #1230: Rf bugfix memleak in regression
- PR #1208: compile dbscan bug
- PR #1016: Use correct libcumlprims version in GPU CI
- PR #1040: Update version of numba in development conda yaml files
- PR #1043: Updates to accomodate cuDF python code reorganization
- PR #1044: Remove nvidia driver installation from ci/cpu/build.sh
- PR #991: Barnes Hut TSNE Memory Issue Fixes
- PR #1075: Pinning Dask version for consistent CI results
- PR #990: Barnes Hut TSNE Memory Issue Fixes
- PR #1066: Using proper set of workers to destroy nccl comms
- PR #1072: Remove pip requirements and setup
- PR #1074: Fix flake8 CI style check
- PR #1087: Accuracy improvement for sqrt/log in RF max_feature
- PR #1088: Change straggling numba python allocations to use RMM
- PR #1106: Pinning Distributed version to match Dask for consistent CI results
- PR #1116: TSNE CUDA 10.1 Bug Fixes
- PR #1132: DBSCAN Batching Bug Fix
- PR #1162: DASK RF random seed bug fix
- PR #1164: Fix check_dtype arg handling for input_to_dev_array
- PR #1171: SVM prediction bug fix
- PR #1177: Update dask and distributed to 2.5
- PR #1204: Fix SVM crash on Turing
- PR #1199: Replaced sprintf() with snprintf() in THROW()
- PR #1205: Update dask-cuda in yml envs
- PR #1211: Fixing Dask k-means transform bug and adding test
- PR #1236: Improve fix for SMO solvers potential crash on Turing
- PR #1251: Disable compiler optimization for CUDA 10.1 for distance prims
- PR #1260: Small bugfix for major conversion in input_utils
- PR #1276: Fix float64 prediction crash in test_random_forest

# cuML 0.9.0 (21 Aug 2019)

## New Features

- PR #894: Convert RF to treelite format
- PR #826: Jones transformation of params for ARIMA models timeSeries ml-prim
- PR #697: Silhouette Score metric ml-prim
- PR #674: KL Divergence metric ml-prim
- PR #787: homogeneity, completeness and v-measure metrics ml-prim
- PR #711: Mutual Information metric ml-prim
- PR #724: Entropy metric ml-prim
- PR #766: Expose score method based on inertia for KMeans
- PR #823: prims: cluster dispersion metric
- PR #816: Added inverse_transform() for LabelEncoder
- PR #789: prims: sampling without replacement
- PR #813: prims: Col major istance prim
- PR #635: Random Forest & Decision Tree Regression (Single-GPU)
- PR #819: Forest Inferencing Library (FIL)
- PR #829: C++: enable nvtx ranges
- PR #835: Holt-Winters algorithm
- PR #837: treelite for decision forest exchange format
- PR #871: Wrapper for FIL
- PR #870: make_blobs python function
- PR #881: wrappers for accuracy_score and adjusted_rand_score functions
- PR #840: Dask RF classification and regression
- PR #870: make_blobs python function
- PR #879: import of treelite models to FIL
- PR #892: General Gram matrices prim
- PR #883: Adding MNMG Kmeans
- PR #930: Dask RF
- PR #882: TSNE - T-Distributed Stochastic Neighbourhood Embedding
- PR #624: Internals API & Graph Based Dimensionality Reductions Callback
- PR #926: Wrapper for FIL
- PR #994: Adding MPI comm impl for testing / benchmarking MNMG CUDA
- PR #960: Enable using libcumlprims for MG algorithms/prims

## Improvements
- PR #822: build: build.sh update to club all make targets together
- PR #807: Added development conda yml files
- PR #840: Require cmake >= 3.14
- PR #832: Stateless Decision Tree and Random Forest API
- PR #857: Small modifications to comms for utilizing IB w/ Dask
- PR #851: Random forest Stateless API wrappers
- PR #865: High Performance RF
- PR #895: Pretty prints arguments!
- PR #920: Add an empty marker kernel for tracing purposes
- PR #915: syncStream added to cumlCommunicator
- PR #922: Random Forest support in FIL
- PR #911: Update headers to credit CannyLabs BH TSNE implementation
- PR #918: Streamline CUDA_REL environment variable
- PR #924: kmeans: updated APIs to be stateless, refactored code for mnmg support
- PR #950: global_bias support in FIL
- PR #773: Significant improvements to input checking of all classes and common input API for Python
- PR #957: Adding docs to RF & KMeans MNMG. Small fixes for release
- PR #965: Making dask-ml a hard dependency
- PR #976: Update api.rst for new 0.9 classes
- PR #973: Use cudaDeviceGetAttribute instead of relying on cudaDeviceProp object being passed
- PR #978: Update README for 0.9
- PR #1009: Fix references to notebooks-contrib
- PR #1015: Ability to control the number of internal streams in cumlHandle_impl via cumlHandle
- PR #1175: Add more modules to docs ToC

## Bug Fixes

- PR #923: Fix misshapen level/trend/season HoltWinters output
- PR #831: Update conda package dependencies to cudf 0.9
- PR #772: Add missing cython headers to SGD and CD
- PR #849: PCA no attribute trans_input_ transform bug fix
- PR #869: Removing incorrect information from KNN Docs
- PR #885: libclang installation fix for GPUCI
- PR #896: Fix typo in comms build instructions
- PR #921: Fix build scripts using incorrect cudf version
- PR #928: TSNE Stability Adjustments
- PR #934: Cache cudaDeviceProp in cumlHandle for perf reasons
- PR #932: Change default param value for RF classifier
- PR #949: Fix dtype conversion tests for unsupported cudf dtypes
- PR #908: Fix local build generated file ownerships
- PR #983: Change RF max_depth default to 16
- PR #987: Change default values for knn
- PR #988: Switch to exact tsne
- PR #991: Cleanup python code in cuml.dask.cluster
- PR #996: ucx_initialized being properly set in CommsContext
- PR #1007: Throws a well defined error when mutigpu is not enabled
- PR #1018: Hint location of nccl in build.sh for CI
- PR #1022: Using random_state to make K-Means MNMG tests deterministic
- PR #1034: Fix typos and formatting issues in RF docs
- PR #1052: Fix the rows_sample dtype to float

# cuML 0.8.0 (27 June 2019)

## New Features

- PR #652: Adjusted Rand Index metric ml-prim
- PR #679: Class label manipulation ml-prim
- PR #636: Rand Index metric ml-prim
- PR #515: Added Random Projection feature
- PR #504: Contingency matrix ml-prim
- PR #644: Add train_test_split utility for cuDF dataframes
- PR #612: Allow Cuda Array Interface, Numba inputs and input code refactor
- PR #641: C: Separate C-wrapper library build to generate libcuml.so
- PR #631: Add nvcategory based ordinal label encoder
- PR #681: Add MBSGDClassifier and MBSGDRegressor classes around SGD
- PR #705: Quasi Newton solver and LogisticRegression Python classes
- PR #670: Add test skipping functionality to build.sh
- PR #678: Random Forest Python class
- PR #684: prims: make_blobs primitive
- PR #673: prims: reduce cols by key primitive
- PR #812: Add cuML Communications API & consolidate Dask cuML

## Improvements

- PR #597: C++ cuML and ml-prims folder refactor
- PR #590: QN Recover from numeric errors
- PR #482: Introduce cumlHandle for pca and tsvd
- PR #573: Remove use of unnecessary cuDF column and series copies
- PR #601: Cython PEP8 cleanup and CI integration
- PR #596: Introduce cumlHandle for ols and ridge
- PR #579: Introduce cumlHandle for cd and sgd, and propagate C++ errors in cython level for cd and sgd
- PR #604: Adding cumlHandle to kNN, spectral methods, and UMAP
- PR #616: Enable clang-format for enforcing coding style
- PR #618: CI: Enable copyright header checks
- PR #622: Updated to use 0.8 dependencies
- PR #626: Added build.sh script, updated CI scripts and documentation
- PR #633: build: Auto-detection of GPU_ARCHS during cmake
- PR #650: Moving brute force kNN to prims. Creating stateless kNN API.
- PR #662: C++: Bulk clang-format updates
- PR #671: Added pickle pytests and correct pickling of Base class
- PR #675: atomicMin/Max(float, double) with integer atomics and bit flipping
- PR #677: build: 'deep-clean' to build.sh to clean faiss build as well
- PR #683: Use stateless c++ API in KNN so that it can be pickled properly
- PR #686: Use stateless c++ API in UMAP so that it can be pickled properly
- PR #695: prims: Refactor pairwise distance
- PR #707: Added stress test and updated documentation for RF
- PR #701: Added emacs temporary file patterns to .gitignore
- PR #606: C++: Added tests for host_buffer and improved device_buffer and host_buffer implementation
- PR #726: Updated RF docs and stress test
- PR #730: Update README and RF docs for 0.8
- PR #744: Random projections generating binomial on device. Fixing tests.
- PR #741: Update API docs for 0.8
- PR #754: Pickling of UMAP/KNN
- PR #753: Made PCA and TSVD picklable
- PR #746: LogisticRegression and QN API docstrings
- PR #820: Updating DEVELOPER GUIDE threading guidelines

## Bug Fixes
- PR #584: Added missing virtual destructor to deviceAllocator and hostAllocator
- PR #620: C++: Removed old unit-test files in ml-prims
- PR #627: C++: Fixed dbscan crash issue filed in 613
- PR #640: Remove setuptools from conda run dependency
- PR #646: Update link in contributing.md
- PR #649: Bug fix to LinAlg::reduce_rows_by_key prim filed in issue #648
- PR #666: fixes to gitutils.py to resolve both string decode and handling of uncommitted files
- PR #676: Fix template parameters in `bernoulli()` implementation.
- PR #685: Make CuPy optional to avoid nccl conda package conflicts
- PR #687: prims: updated tolerance for reduce_cols_by_key unit-tests
- PR #689: Removing extra prints from NearestNeighbors cython
- PR #718: Bug fix for DBSCAN and increasing batch size of sgd
- PR #719: Adding additional checks for dtype of the data
- PR #736: Bug fix for RF wrapper and .cu print function
- PR #547: Fixed issue if C++ compiler is specified via CXX during configure.
- PR #759: Configure Sphinx to render params correctly
- PR #762: Apply threshold to remove flakiness of UMAP tests.
- PR #768: Fixing memory bug from stateless refactor
- PR #782: Nearest neighbors checking properly whether memory should be freed
- PR #783: UMAP was using wrong size for knn computation
- PR #776: Hotfix for self.variables in RF
- PR #777: Fix numpy input bug
- PR #784: Fix jit of shuffle_idx python function
- PR #790: Fix rows_sample input type for RF
- PR #793: Fix for dtype conversion utility for numba arrays without cupy installed
- PR #806: Add a seed for sklearn model in RF test file
- PR #843: Rf quantile fix

# cuML 0.7.0 (10 May 2019)

## New Features

- PR #405: Quasi-Newton GLM Solvers
- PR #277: Add row- and column-wise weighted mean primitive
- PR #424: Add a grid-sync struct for inter-block synchronization
- PR #430: Add R-Squared Score to ml primitives
- PR #463: Add matrix gather to ml primitives
- PR #435: Expose cumlhandle in cython + developer guide
- PR #455: Remove default-stream arguement across ml-prims and cuML
- PR #375: cuml cpp shared library renamed to libcuml++.so
- PR #460: Random Forest & Decision Trees (Single-GPU, Classification)
- PR #491: Add doxygen build target for ml-prims
- PR #505: Add R-Squared Score to python interface
- PR #507: Add coordinate descent for lasso and elastic-net
- PR #511: Add a minmax ml-prim
- PR #516: Added Trustworthiness score feature
- PR #520: Add local build script to mimic gpuCI
- PR #503: Add column-wise matrix sort primitive
- PR #525: Add docs build script to cuML
- PR #528: Remove current KMeans and replace it with a new single GPU implementation built using ML primitives

## Improvements

- PR #481: Refactoring Quasi-Newton to use cumlHandle
- PR #467: Added validity check on cumlHandle_t
- PR #461: Rewrote permute and added column major version
- PR #440: README updates
- PR #295: Improve build-time and the interface e.g., enable bool-OutType, for distance()
- PR #390: Update docs version
- PR #272: Add stream parameters to cublas and cusolver wrapper functions
- PR #447: Added building and running mlprims tests to CI
- PR #445: Lower dbscan memory usage by computing adjacency matrix directly
- PR #431: Add support for fancy iterator input types to LinAlg::reduce_rows_by_key
- PR #394: Introducing cumlHandle API to dbscan and add example
- PR #500: Added CI check for black listed CUDA Runtime API calls
- PR #475: exposing cumlHandle for dbscan from python-side
- PR #395: Edited the CONTRIBUTING.md file
- PR #407: Test files to run stress, correctness and unit tests for cuml algos
- PR #512: generic copy method for copying buffers between device/host
- PR #533: Add cudatoolkit conda dependency
- PR #524: Use cmake find blas and find lapack to pass configure options to faiss
- PR #527: Added notes on UMAP differences from reference implementation
- PR #540: Use latest release version in update-version CI script
- PR #552: Re-enable assert in kmeans tests with xfail as needed
- PR #581: Add shared memory fast col major to row major function back with bound checks
- PR #592: More efficient matrix copy/reverse methods
- PR #721: Added pickle tests for DBSCAN and Random Projections

## Bug Fixes

- PR #334: Fixed segfault in `ML::cumlHandle_impl::destroyResources`
- PR #349: Developer guide clarifications for cumlHandle and cumlHandle_impl
- PR #398: Fix CI scripts to allow nightlies to be uploaded
- PR #399: Skip PCA tests to allow CI to run with driver 418
- PR #422: Issue in the PCA tests was solved and CI can run with driver 418
- PR #409: Add entry to gitmodules to ignore build artifacts
- PR #412: Fix for svdQR function in ml-prims
- PR #438: Code that depended on FAISS was building everytime.
- PR #358: Fixed an issue when switching streams on MLCommon::device_buffer and MLCommon::host_buffer
- PR #434: Fixing bug in CSR tests
- PR #443: Remove defaults channel from ci scripts
- PR #384: 64b index arithmetic updates to the kernels inside ml-prims
- PR #459: Fix for runtime library path of pip package
- PR #464: Fix for C++11 destructor warning in qn
- PR #466: Add support for column-major in LinAlg::*Norm methods
- PR #465: Fixing deadlock issue in GridSync due to consecutive sync calls
- PR #468: Fix dbscan example build failure
- PR #470: Fix resource leakage in Kalman filter python wrapper
- PR #473: Fix gather ml-prim test for change in rng uniform API
- PR #477: Fixes default stream initialization in cumlHandle
- PR #480: Replaced qn_fit() declaration with #include of file containing definition to fix linker error
- PR #495: Update cuDF and RMM versions in GPU ci test scripts
- PR #499: DEVELOPER_GUIDE.md: fixed links and clarified ML::detail::streamSyncer example
- PR #506: Re enable ml-prim tests in CI
- PR #508: Fix for an error with default argument in LinAlg::meanSquaredError
- PR #519: README.md Updates and adding BUILD.md back
- PR #526: Fix the issue of wrong results when fit and transform of PCA are called separately
- PR #531: Fixing missing arguments in updateDevice() for RF
- PR #543: Exposing dbscan batch size through cython API and fixing broken batching
- PR #551: Made use of ZLIB_LIBRARIES consistent between ml_test and ml_mg_test
- PR #557: Modified CI script to run cuML tests before building mlprims and removed lapack flag
- PR #578: Updated Readme.md to add lasso and elastic-net
- PR #580: Fixing cython garbage collection bug in KNN
- PR #577: Use find libz in prims cmake
- PR #594: fixed cuda-memcheck mean_center test failures


# cuML 0.6.1 (09 Apr 2019)

## Bug Fixes

- PR #462 Runtime library path fix for cuML pip package


# cuML 0.6.0 (22 Mar 2019)

## New Features

- PR #249: Single GPU Stochastic Gradient Descent for linear regression, logistic regression, and linear svm with L1, L2, and elastic-net penalties.
- PR #247: Added "proper" CUDA API to cuML
- PR #235: NearestNeighbors MG Support
- PR #261: UMAP Algorithm
- PR #290: NearestNeighbors numpy MG Support
- PR #303: Reusable spectral embedding / clustering
- PR #325: Initial support for single process multi-GPU OLS and tSVD
- PR #271: Initial support for hyperparameter optimization with dask for many models

## Improvements

- PR #144: Dockerfile update and docs for LinearRegression and Kalman Filter.
- PR #168: Add /ci/gpu/build.sh file to cuML
- PR #167: Integrating full-n-final ml-prims repo inside cuml
- PR #198: (ml-prims) Removal of *MG calls + fixed a bug in permute method
- PR #194: Added new ml-prims for supporting LASSO regression.
- PR #114: Building faiss C++ api into libcuml
- PR #64: Using FAISS C++ API in cuML and exposing bindings through cython
- PR #208: Issue ml-common-3: Math.h: swap thrust::for_each with binaryOp,unaryOp
- PR #224: Improve doc strings for readable rendering with readthedocs
- PR #209: Simplify README.md, move build instructions to BUILD.md
- PR #218: Fix RNG to use given seed and adjust RNG test tolerances.
- PR #225: Support for generating random integers
- PR #215: Refactored LinAlg::norm to Stats::rowNorm and added Stats::colNorm
- PR #234: Support for custom output type and passing index value to main_op in *Reduction kernels
- PR #230: Refactored the cuda_utils header
- PR #236: Refactored cuml python package structure to be more sklearn like
- PR #232: Added reduce_rows_by_key
- PR #246: Support for 2 vectors in the matrix vector operator
- PR #244: Fix for single GPU OLS and Ridge to support one column training data
- PR #271: Added get_params and set_params functions for linear and ridge regression
- PR #253: Fix for issue #250-reduce_rows_by_key failed memcheck for small nkeys
- PR #269: LinearRegression, Ridge Python docs update and cleaning
- PR #322: set_params updated
- PR #237: Update build instructions
- PR #275: Kmeans use of faster gpu_matrix
- PR #288: Add n_neighbors to NearestNeighbors constructor
- PR #302: Added FutureWarning for deprecation of current kmeans algorithm
- PR #312: Last minute cleanup before release
- PR #315: Documentation updating and enhancements
- PR #330: Added ignored argument to pca.fit_transform to map to sklearn's implemenation
- PR #342: Change default ABI to ON
- PR #572: Pulling DBSCAN components into reusable primitives


## Bug Fixes

- PR #193: Fix AttributeError in PCA and TSVD
- PR #211: Fixing inconsistent use of proper batch size calculation in DBSCAN
- PR #202: Adding back ability for users to define their own BLAS
- PR #201: Pass CMAKE CUDA path to faiss/configure script
- PR #200 Avoid using numpy via cimport in KNN
- PR #228: Bug fix: LinAlg::unaryOp with 0-length input
- PR #279: Removing faiss-gpu references in README
- PR #321: Fix release script typo
- PR #327: Update conda requirements for version 0.6 requirements
- PR #352: Correctly calculating numpy chunk sizing for kNN
- PR #345: Run python import as part of package build to trigger compilation
- PR #347: Lowering memory usage of kNN.
- PR #355: Fixing issues with very large numpy inputs to SPMG OLS and tSVD.
- PR #357: Removing FAISS requirement from README
- PR #362: Fix for matVecOp crashing on large input sizes
- PR #366: Index arithmetic issue fix with TxN_t class
- PR #376: Disabled kmeans tests since they are currently too sensitive (see #71)
- PR #380: Allow arbitrary data size on ingress for numba_utils.row_matrix
- PR #385: Fix for long import cuml time in containers and fix for setup_pip
- PR #630: Fixing a missing kneighbors in nearest neighbors python proxy

# cuML 0.5.1 (05 Feb 2019)

## Bug Fixes

- PR #189 Avoid using numpy via cimport to prevent ABI issues in Cython compilation


# cuML 0.5.0 (28 Jan 2019)

## New Features

- PR #66: OLS Linear Regression
- PR #44: Distance calculation ML primitives
- PR #69: Ridge (L2 Regularized) Linear Regression
- PR #103: Linear Kalman Filter
- PR #117: Pip install support
- PR #64: Device to device support from cuML device pointers into FAISS

## Improvements

- PR #56: Make OpenMP optional for building
- PR #67: Github issue templates
- PR #44: Refactored DBSCAN to use ML primitives
- PR #91: Pytest cleanup and sklearn toyset datasets based pytests for kmeans and dbscan
- PR #75: C++ example to use kmeans
- PR #117: Use cmake extension to find any zlib installed in system
- PR #94: Add cmake flag to set ABI compatibility
- PR #139: Move thirdparty submodules to root and add symlinks to new locations
- PR #151: Replace TravisCI testing and conda pkg builds with gpuCI
- PR #164: Add numba kernel for faster column to row major transform
- PR #114: Adding FAISS to cuml build

## Bug Fixes

- PR #48: CUDA 10 compilation warnings fix
- PR #51: Fixes to Dockerfile and docs for new build system
- PR #72: Fixes for GCC 7
- PR #96: Fix for kmeans stack overflow with high number of clusters
- PR #105: Fix for AttributeError in kmeans fit method
- PR #113: Removed old  glm python/cython files
- PR #118: Fix for AttributeError in kmeans predict method
- PR #125: Remove randomized solver option from PCA python bindings


# cuML 0.4.0 (05 Dec 2018)

## New Features

## Improvements

- PR #42: New build system: separation of libcuml.so and cuml python package
- PR #43: Added changelog.md

## Bug Fixes


# cuML 0.3.0 (30 Nov 2018)

## New Features

- PR #33: Added ability to call cuML algorithms using numpy arrays

## Improvements

- PR #24: Fix references of python package from cuML to cuml and start using versioneer for better versioning
- PR #40: Added support for refactored cuDF 0.3.0, updated Conda files
- PR #33: Major python test cleaning, all tests pass with cuDF 0.2.0 and 0.3.0. Preparation for new build system
- PR #34: Updated batch count calculation logic in DBSCAN
- PR #35: Beginning of DBSCAN refactor to use cuML mlprims and general improvements

## Bug Fixes

- PR #30: Fixed batch size bug in DBSCAN that caused crash. Also fixed various locations for potential integer overflows
- PR #28: Fix readthedocs build documentation
- PR #29: Fix pytests for cuml name change from cuML
- PR #33: Fixed memory bug that would cause segmentation faults due to numba releasing memory before it was used. Also fixed row major/column major bugs for different algorithms
- PR #36: Fix kmeans gtest to use device data
- PR #38: cuda\_free bug removed that caused google tests to sometimes pass and sometimes fail randomly
- PR #39: Updated cmake to correctly link with CUDA libraries, add CUDA runtime linking and include source files in compile target

# cuML 0.2.0 (02 Nov 2018)

## New Features

- PR #11: Kmeans algorithm added
- PR #7: FAISS KNN wrapper added
- PR #21: Added Conda install support

## Improvements

- PR #15: Added compatibility with cuDF (from prior pyGDF)
- PR #13: Added FAISS to Dockerfile
- PR #21: Added TravisCI build system for CI and Conda builds

## Bug Fixes

- PR #4: Fixed explained variance bug in TSVD
- PR #5: Notebook bug fixes and updated results


# cuML 0.1.0

Initial release including PCA, TSVD, DBSCAN, ml-prims and cython wrappers<|MERGE_RESOLUTION|>--- conflicted
+++ resolved
@@ -21,12 +21,9 @@
 - PR #2363: Update threshold and make other changes for stress tests
 - PR #2371: Updating MBSGD tests to use larger batches
 - PR #2380: Pinning libcumlprims version to ease future updates
-<<<<<<< HEAD
-- PR #2237: Refactor RF cython code
-=======
 - PR #2408: Install meta packages for dependencies
 - PR #2417: Move doc customization scripts to Jenkins
->>>>>>> f8c20cc7
+- PR #2237: Refactor RF cython code
 
 ## Bug Fixes
 - PR #2369: Update RF code to fix set_params memory leak
