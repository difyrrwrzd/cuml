# cuML 0.15.0 (Date TBD)

## New Features

## Improvements
- PR #2336: Eliminate `rmm.device_array` usage
- PR #2262: Using fully shared PartDescriptor in MNMG decomposiition, linear models, and solvers
<<<<<<< HEAD
- PR #2310: Pinning ucx-py to 0.14 to make 0.15 CI pass
- PR #1945: enable clang tidy
- PR #2099: Raise an error or convert dtype when float64 data is used with dask RF
=======
- PR #2308: Using fixture for Dask client to eliminate possiblity of not closing
- PR #2310: Pinning ucx-py to 0.14 to make 0.15 CI pass
- PR #1945: enable clang tidy
- PR #2345: make C++ logger level definition to be the same as python layer
- PR #2329: Add short commit hash to conda package name
>>>>>>> c3cc33d7

## Bug Fixes
# cuML 0.14.0 (Date TBD)

## New Features
- PR #1994: Support for distributed OneHotEncoder
- PR #1892: One hot encoder implementation with cupy
- PR #1655: Adds python bindings for homogeneity score
- PR #1704: Adds python bindings for completeness score
- PR #1687: Adds python bindings for mutual info score
- PR #1980: prim: added a new write-only unary op prim
- PR #1867: C++: add logging interface support in cuML based spdlog
- PR #1902: Multi class inference in FIL C++ and importing multi-class forests from treelite
- PR #1906: UMAP MNMG
- PR #2067: python: wrap logging interface in cython
- PR #2083: Added dtype, order, and use_full_low_rank to MNMG `make_regression`
- PR #2074: SG and MNMG `make_classification`
- PR #2127: Added order to SG `make_blobs`, and switch from C++ to cupy based implementation
- PR #2057: Weighted k-means
- PR #2256: Add a `make_arima` generator
- PR #2245: ElasticNet, Lasso and Coordinate Descent MNMG
- PR #2242: Pandas input support with output as NumPy arrays by default
- PR #1728: Added notebook testing to gpuCI gpu build

## Improvements
- PR #1931: C++: enabled doxygen docs for all of the C++ codebase
- PR #1944: Support for dask_cudf.core.Series in _extract_partitions
- PR #1947: Cleaning up cmake
- PR #1927: Use Cython's `new_build_ext` (if available)
- PR #1946: Removed zlib dependency from cmake
- PR #1988: C++: cpp bench refactor
- PR #1873: Remove usage of nvstring and nvcat from LabelEncoder
- PR #1968: Update SVC SVR with cuML Array
- PR #1972: updates to our flow to use conda-forge's clang and clang-tools packages
- PR #1974: Reduce ARIMA testing time
- PR #1984: Enable Ninja build
- PR #1985: C++ UMAP parametrizable tests
- PR #2005: Adding missing algorithms to cuml benchmarks and notebook
- PR #2016: Add capability to setup.py and build.sh to fully clean all cython build files and artifacts
- PR #2044: A cuda-memcheck helper wrapper for devs
- PR #2018: Using `cuml.dask.part_utils.extract_partitions` and removing similar, duplicated code
- PR #2019: Enable doxygen build in our nightly doc build CI script
- PR #1996: Cythonize in parallel
- PR #2032: Reduce number of tests for MBSGD to improve CI running time
- PR #2031: Encapsulating UCX-py interactions in singleton
- PR #2029: Add C++ ARIMA log-likelihood benchmark
- PR #2085: Convert TSNE to use CumlArray
- PR #2051: Reduce the time required to run dask pca and dask tsvd tests
- PR #1981: Using CumlArray in kNN and DistributedDataHandler in dask kNN
- PR #2053: Introduce verbosity level in C++ layer instead of boolean `verbose` flag
- PR #2047: Make internal streams non-blocking w.r.t. NULL stream
- PR #2048: Random forest testing speedup
- PR #2058: Use CumlArray in Random Projection
- PR #2068: Updating knn class probabilities to use make_monotonic instead of binary search
- PR #2062: Adding random state to UMAP mnmg tests
- PR #2064: Speed-up K-Means test
- PR #2015: Renaming .h to .cuh in solver, dbscan and svm
- PR #2080: Improved import of sparse FIL forests from treelite
- PR #2090: Upgrade C++ build to C++14 standard
- PR #2089: CI: enabled cuda-memcheck on ml-prims unit-tests during nightly build
- PR #2128: Update Dask RF code to reduce the time required for GPU predict to run
- PR #2125: Build infrastructure to use RAFT
- PR #2131: Update Dask RF fit to use DistributedDataHandler
- PR #2055: Update the metrics notebook to use important cuML models
- PR #2095: Improved import of src_prims/utils.h, making it less ambiguous
- PR #2118: Updating SGD & mini-batch estimators to use CumlArray
- PR #2120: Speeding up dask RandomForest tests
- PR #1883: Use CumlArray in ARIMA
- PR #877: Adding definition of done criteria to wiki
- PR #2135: A few optimizations to UMAP fuzzy simplicial set
- PR #1914: Change the meaning of ARIMA's intercept to match the literature
- PR #2098: Renaming .h to .cuh in decision_tree, glm, pca
- PR #2150: Remove deprecated RMM calls in RMM allocator adapter
- PR #2146: Remove deprecated kalman filter
- PR #2151: Add pytest duration and pytest timeout
- PR #2156: Add Docker 19 support to local gpuci build
- PR #2178: Reduce duplicated code in RF
- PR #2124: Expand tutorial docs and sample notebook
- PR #2175: Allow CPU-only and dataset params for benchmark sweeps
- PR #2186: Refactor cython code to build OPG structs in common utils file
- PR #2180: Add fully single GPU singlegpu python build
- PR #2187: CMake improvements to manage conda environment dependencies
- PR #2185: Add has_sklearn function and use it in datasets/classification.
- PR #2193: Order-independent local shuffle in `cuml.dask.make_regression`
- PR #2204: Update python layer to use the logger interface
- PR #2184: Refoctor headers for holtwinters, rproj, tsvd, tsne, umap
- PR #2199: Remove unncessary notebooks
- PR #2195: Separating fit and transform calls in SG, MNMG PCA to save transform array memory consumption
- PR #2201: Re-enabling UMAP repro tests
- PR #2132: Add SVM C++ benchmarks
- PR #2196: Updates to benchmarks. Moving notebook
- PR #2208: Coordinate Descent, Lasso and ElasticNet CumlArray updates
- PR #2210: Updating KNN tests to evaluate multiple index partitions
- PR #2205: Use timeout to add 2 hour hard limit to dask tests
- PR #2212: Improve DBScan batch count / memory estimation
- PR #2213: Standardized include statements across all cpp source files, updated copyright on all modified files
- PR #2214: Remove utils folder and refactor to common folder
- PR #2220: Final refactoring of all src_prims header files following rules as specified in #1675
- PR #2225: input_to_cuml_array keep order option, test updates and cleanup
- PR #2244: Re-enable slow ARIMA tests as stress tests
- PR #2231: Using OPG structs from `cuml.common` in decomposition algorithms
- PR #2257: Update QN and LogisticRegression to use CumlArray
- PR #2259: Add CumlArray support to Naive Bayes
- PR #2252: Add benchmark for the Gram matrix prims
- PR #2264: Reduce build time for cuML by using make_blobs from libcuml++ interface
- PR #2269: Add docs targets to build.sh and fix python cuml.common docs
- PR #2271: Clarify doc for `_unique` default implementation in OneHotEncoder
- PR #2272: Add docs build.sh script to repository
- PR #2276: Ensure `CumlArray` provided `dtype` conforms
- PR #2281: Rely on cuDF's `Serializable` in `CumlArray`
- PR #2284: Reduce dataset size in SG RF notebook to reduce run time of sklearn
- PR #2285: Increase the threshold for elastic_net test in dask/test_coordinate_descent
- PR #2314: Update FIL default values, documentation and test
- PR #2316: 0.14 release docs additions and fixes
- PR #2320: Add prediction notes to RF docs
- PR #2323: Change verbose levels and parameter name to match Scikit-learn API
- PR #2324: Raise an error if n_bins > number of training samples in RF
- PR #2335: Throw a warning if treelite cannot be imported and `load_from_sklearn` is used

## Bug Fixes
- PR #1939: Fix syntax error in cuml.common.array
- PR #1941: Remove c++ cuda flag that was getting duplicated in CMake
- PR #1971: python: Correctly honor --singlegpu option and CUML_BUILD_PATH env variable
- PR #1969: Update libcumlprims to 0.14
- PR #1973: Add missing mg files for setup.py --singlegpu flag
- PR #1993: Set `umap_transform_reproducibility` tests to xfail
- PR #2004: Refactoring the arguments to `plant()` call
- PR #2017: Fixing memory issue in weak cc prim
- PR #2028: Skipping UMAP knn reproducibility tests until we figure out why its failing in CUDA 10.2
- PR #2024: Fixed cuda-memcheck errors with sample-without-replacement prim
- PR #1540: prims: support for custom math-type used for computation inside adjusted rand index prim
- PR #2077: dask-make blobs arguments to match sklearn
- PR #2059: Make all Scipy imports conditional
- PR #2078: Ignore negative cache indices in get_vecs
- PR #2084: Fixed cuda-memcheck errors with COO unit-tests
- PR #2087: Fixed cuda-memcheck errors with dispersion prim
- PR #2096: Fixed syntax error with nightly build command for memcheck unit-tests
- PR #2115: Fixed contingency matrix prim unit-tests for computing correct golden values
- PR #2107: Fix PCA transform
- PR #2109: input_to_cuml_array __cuda_array_interface__ bugfix
- PR #2117: cuDF __array__ exception small fixes
- PR #2139: CumlArray for adjusted_rand_score
- PR #2140: Returning self in fit model functions
- PR #2144: Remove GPU arch < 60 from CMake build
- PR #2153: Added missing namespaces to some Decision Tree files
- PR #2155: C++: fix doxygen build break
- PR #2161: Replacing depreciated bruteForceKnn
- PR #2162: Use stream in transpose prim
- PR #2165: Fit function test correction
- PR #2166: Fix handling of temp file in RF pickling
- PR #2176: C++: fix for adjusted rand index when input array is all zeros
- PR #2179: Fix clang tools version in libcuml recipe
- PR #2183: Fix RAFT in nightly package
- PR #2191: Fix placement of SVM parameter documentation and add examples
- PR #2212: Fix DBScan results (no propagation of labels through border points)
- PR #2215: Fix the printing of forest object
- PR #2217: Fix opg_utils naming to fix singlegpu build
- PR #2223: Fix bug in ARIMA C++ benchmark
- PR #2224: Temporary fix for CI until new Dask version is released
- PR #2228: Update to use __reduce_ex__ in CumlArray to override cudf.Buffer
- PR #2249: Fix bug in UMAP continuous target metrics
- PR #2258: Fix doxygen build break
- PR #2255: Set random_state for train_test_split function in dask RF
- PR #2275: Fix RF fit memory leak
- PR #2274: Fix parameter name verbose to verbosity in mnmg OneHotEncoder
- PR #2277: Updated cub repo path and branch name
- PR #2282: Fix memory leak in Dask RF concatenation
- PR #2301: Scaling KNN dask tests sample size with n GPUs
- PR #2293: Contiguity fixes for input_to_cuml_array and train_test_split
- PR #2295: Fix convert_to_dtype copy even with same dtype
- PR #2305: Fixed race condition in DBScan
- PR #2354: Fix broken links in README

# cuML 0.13.0 (Date TBD)

## New Features
- PR #1777: Python bindings for entropy
- PR #1742: Mean squared error implementation with cupy
- PR #1817: Confusion matrix implementation with cupy (SNSG and MNMG)
- PR #1766: Mean absolute error implementation with cupy
- PR #1766: Mean squared log error implementation with cupy
- PR #1635: cuML Array shim and configurable output added to cluster methods
- PR #1586: Seasonal ARIMA
- PR #1683: cuml.dask make_regression
- PR #1689: Add framework for cuML Dask serializers
- PR #1709: Add `decision_function()` and `predict_proba()` for LogisticRegression
- PR #1714: Add `print_env.sh` file to gather important environment details
- PR #1750: LinearRegression CumlArray for configurable output
- PR #1814: ROC AUC score implementation with cupy
- PR #1767: Single GPU decomposition models configurable output
- PR #1646: Using FIL to predict in MNMG RF
- PR #1778: Make cuML Handle picklable
- PR #1738: cuml.dask refactor beginning and dask array input option for OLS, Ridge and KMeans
- PR #1874: Add predict_proba function to RF classifier
- PR #1815: Adding KNN parameter to UMAP
- PR #1978: Adding `predict_proba` function to dask RF

## Improvements
- PR #1644: Add `predict_proba()` for FIL binary classifier
- PR #1620: Pickling tests now automatically finds all model classes inheriting from cuml.Base
- PR #1637: Update to newer treelite version with XGBoost 1.0 compatibility
- PR #1632: Fix MBSGD models inheritance, they now inherits from cuml.Base
- PR #1628: Remove submodules from cuML
- PR #1755: Expose the build_treelite function for python
- PR #1649: Add the fil_sparse_format variable option to RF API
- PR #1647: storage_type=AUTO uses SPARSE for large models
- PR #1668: Update the warning statement thrown in RF when the seed is set but n_streams is not 1
- PR #1662: use of direct cusparse calls for coo2csr, instead of depending on nvgraph
- PR #1747: C++: dbscan performance improvements and cleanup
- PR #1697: Making trustworthiness batchable and using proper workspace
- PR #1721: Improving UMAP pytests
- PR #1717: Call `rmm_cupy_allocator` for CuPy allocations
- PR #1718: Import `using_allocator` from `cupy.cuda`
- PR #1723: Update RF Classifier to throw an exception for multi-class pickling
- PR #1726: Decorator to allocate CuPy arrays with RMM
- PR #1719: UMAP random seed reproducibility
- PR #1748: Test serializing `CumlArray` objects
- PR #1776: Refactoring pca/tsvd distributed
- PR #1762: Update CuPy requirement to 7
- PR #1768: C++: Different input and output types for add and subtract prims
- PR #1790: Add support for multiple seeding in k-means++
- PR #1805: Adding new Dask cuda serializers to naive bayes + a trivial perf update
- PR #1812: C++: bench: UMAP benchmark cases added
- PR #1795: Add capability to build CumlArray from bytearray/memoryview objects
- PR #1824: C++: improving the performance of UMAP algo
- PR #1816: Add ARIMA notebook
- PR #1856: Update docs for 0.13
- PR #1827: Add HPO demo Notebook
- PR #1825: `--nvtx` option in `build.sh`
- PR #1847: Update XGBoost version for CI
- PR #1837: Simplify cuML Array construction
- PR #1848: Rely on subclassing for cuML Array serialization
- PR #1866: Minimizing client memory pressure on Naive Bayes
- PR #1788: Removing complexity bottleneck in S-ARIMA
- PR #1873: Remove usage of nvstring and nvcat from LabelEncoder
- PR #1891: Additional improvements to naive bayes tree reduction

## Bug Fixes
- PR #1835 : Fix calling default RF Classification always
- PT #1904: replace cub sort
- PR #1833: Fix depth issue in shallow RF regression estimators
- PR #1770: Warn that KalmanFilter is deprecated
- PR #1775: Allow CumlArray to work with inputs that have no 'strides' in array interface
- PR #1594: Train-test split is now reproducible
- PR #1590: Fix destination directory structure for run-clang-format.py
- PR #1611: Fixing pickling errors for KNN classifier and regressor
- PR #1617: Fixing pickling issues for SVC and SVR
- PR #1634: Fix title in KNN docs
- PR #1627: Adding a check for multi-class data in RF classification
- PR #1654: Skip treelite patch if its already been applied
- PR #1661: Fix nvstring variable name
- PR #1673: Using struct for caching dlsym state in communicator
- PR #1659: TSNE - introduce 'convert_dtype' and refactor class attr 'Y' to 'embedding_'
- PR #1672: Solver 'svd' in Linear and Ridge Regressors when n_cols=1
- PR #1670: Lasso & ElasticNet - cuml Handle added
- PR #1671: Update for accessing cuDF Series pointer
- PR #1652: Support XGBoost 1.0+ models in FIL
- PR #1702: Fix LightGBM-FIL validation test
- PR #1701: test_score kmeans test passing with newer cupy version
- PR #1706: Remove multi-class bug from QuasiNewton
- PR #1699: Limit CuPy to <7.2 temporarily
- PR #1708: Correctly deallocate cuML handles in Cython
- PR #1730: Fixes to KF for test stability (mainly in CUDA 10.2)
- PR #1729: Fixing naive bayes UCX serialization problem in fit()
- PR #1749: bug fix rf classifier/regressor on seg fault in bench
- PR #1751: Updated RF documentation
- PR #1765: Update the checks for using RF GPU predict
- PR #1787: C++: unit-tests to check for RF accuracy. As well as a bug fix to improve RF accuracy
- PR #1793: Updated fil pyx to solve memory leakage issue
- PR #1810: Quickfix - chunkage in dask make_regression
- PR #1842: DistributedDataHandler not properly setting 'multiple'
- PR #1849: Critical fix in ARIMA initial estimate
- PR #1851: Fix for cuDF behavior change for multidimensional arrays
- PR #1852: Remove Thrust warnings
- PR #1868: Turning off IPC caching until it is fixed in UCX-py/UCX
- PR #1876: UMAP exponential decay parameters fix
- PR #1887: Fix hasattr for missing attributes on base models
- PR #1877: Remove resetting index in shuffling in train_test_split
- PR #1893: Updating UCX in comms to match current UCX-py
- PR #1888: Small train_test_split test fix
- PR #1899: Fix dask `extract_partitions()`, remove transformation as instance variable in PCA and TSVD and match sklearn APIs
- PR #1920: Temporarily raising threshold for UMAP reproducibility tests
- PR #1918: Create memleak fixture to skip memleak tests in CI for now
- PR #1926: Update batch matrix test margins
- PR #1925: Fix failing dask tests
- PR #1936: Update DaskRF regression test to xfail
- PR #1932: Isolating cause of make_blobs failure
- PR #1951: Dask Random forest regression CPU predict bug fix
- PR #1948: Adjust BatchedMargin margin and disable tests temporarily
- PR #1950: Fix UMAP test failure



# cuML 0.12.0 (04 Feb 2020)

## New Features
- PR #1483: prims: Fused L2 distance and nearest-neighbor prim
- PR #1494: bench: ml-prims benchmark
- PR #1514: bench: Fused L2 NN prim benchmark
- PR #1411: Cython side of MNMG OLS
- PR #1520: Cython side of MNMG Ridge Regression
- PR #1516: Suppor Vector Regression (epsilon-SVR)

## Improvements
- PR #1638: Update cuml/docs/README.md
- PR #1468: C++: updates to clang format flow to make it more usable among devs
- PR #1473: C++: lazy initialization of "costly" resources inside cumlHandle
- PR #1443: Added a new overloaded GEMM primitive
- PR #1489: Enabling deep trees using Gather tree builder
- PR #1463: Update FAISS submodule to 1.6.1
- PR #1488: Add codeowners
- PR #1432: Row-major (C-style) GPU arrays for benchmarks
- PR #1490: Use dask master instead of conda package for testing
- PR #1375: Naive Bayes & Distributed Naive Bayes
- PR #1377: Add GPU array support for FIL benchmarking
- PR #1493: kmeans: add tiling support for 1-NN computation and use fusedL2-1NN prim for L2 distance metric
- PR #1532: Update CuPy to >= 6.6 and allow 7.0
- PR #1528: Re-enabling KNN using dynamic library loading for UCX in communicator
- PR #1545: Add conda environment version updates to ci script
- PR #1541: Updates for libcudf++ Python refactor
- PR #1555: FIL-SKL, an SKLearn-based benchmark for FIL
- PR #1537: Improve pickling and scoring suppport for many models to support hyperopt
- PR #1551: Change custom kernel to cupy for col/row order transform
- PR #1533: C++: interface header file separation for SVM
- PR #1560: Helper function to allocate all new CuPy arrays with RMM memory management
- PR #1570: Relax nccl in conda recipes to >=2.4 (matching CI)
- PR #1578: Add missing function information to the cuML documenataion
- PR #1584: Add has_scipy utility function for runtime check
- PR #1583: API docs updates for 0.12
- PR #1591: Updated FIL documentation

## Bug Fixes
- PR #1470: Documentation: add make_regression, fix ARIMA section
- PR #1482: Updated the code to remove sklearn from the mbsgd stress test
- PR #1491: Update dev environments for 0.12
- PR #1512: Updating setup_cpu() in SpeedupComparisonRunner
- PR #1498: Add build.sh to code owners
- PR #1505: cmake: added correct dependencies for prims-bench build
- PR #1534: Removed TODO comment in create_ucp_listeners()
- PR #1548: Fixing umap extra unary op in knn graph
- PR #1547: Fixing MNMG kmeans score. Fixing UMAP pickling before fit(). Fixing UMAP test failures.
- PR #1557: Increasing threshold for kmeans score
- PR #1562: Increasing threshold even higher
- PR #1564: Fixed a typo in function cumlMPICommunicator_impl::syncStream
- PR #1569: Remove Scikit-learn exception and depedenncy in SVM
- PR #1575: Add missing dtype parameter in call to strides to order for CuPy 6.6 code path
- PR #1574: Updated the init file to include SVM
- PR #1589: Fixing the default value for RF and updating mnmg predict to accept cudf
- PR #1601: Fixed wrong datatype used in knn voting kernel

# cuML 0.11.0 (11 Dec 2019)

## New Features

- PR #1295: Cython side of MNMG PCA
- PR #1218: prims: histogram prim
- PR #1129: C++: Separate include folder for C++ API distribution
- PR #1282: OPG KNN MNMG Code (disabled for 0.11)
- PR #1242: Initial implementation of FIL sparse forests
- PR #1194: Initial ARIMA time-series modeling support.
- PR #1286: Importing treelite models as FIL sparse forests
- PR #1285: Fea minimum impurity decrease RF param
- PR #1301: Add make_regression to generate regression datasets
- PR #1322: RF pickling using treelite, protobuf and FIL
- PR #1332: Add option to cuml.dask make_blobs to produce dask array
- PR #1307: Add RF regression benchmark
- PR #1327: Update the code to build treelite with protobuf
- PR #1289: Add Python benchmarking support for FIL
- PR #1371: Cython side of MNMG tSVD
- PR #1386: Expose SVC decision function value

## Improvements
- PR #1170: Use git to clone subprojects instead of git submodules
- PR #1239: Updated the treelite version
- PR #1225: setup.py clone dependencies like cmake and correct include paths
- PR #1224: Refactored FIL to prepare for sparse trees
- PR #1249: Include libcuml.so C API in installed targets
- PR #1259: Conda dev environment updates and use libcumlprims current version in CI
- PR #1277: Change dependency order in cmake for better printing at compile time
- PR #1264: Add -s flag to GPU CI pytest for better error printing
- PR #1271: Updated the Ridge regression documentation
- PR #1283: Updated the cuMl docs to include MBSGD and adjusted_rand_score
- PR #1300: Lowercase parameter versions for FIL algorithms
- PR #1312: Update CuPy to version 6.5 and use conda-forge channel
- PR #1336: Import SciKit-Learn models into FIL
- PR #1314: Added options needed for ASVDb output (CUDA ver, etc.), added option
  to select algos
- PR #1335: Options to print available algorithms and datasets
  in the Python benchmark
- PR #1338: Remove BUILD_ABI references in CI scripts
- PR #1340: Updated unit tests to uses larger dataset
- PR #1351: Build treelite temporarily for GPU CI testing of FIL Scikit-learn
  model importing
- PR #1367: --test-split benchmark parameter for train-test split
- PR #1360: Improved tests for importing SciKit-Learn models into FIL
- PR #1368: Add --num-rows benchmark command line argument
- PR #1351: Build treelite temporarily for GPU CI testing of FIL Scikit-learn model importing
- PR #1366: Modify train_test_split to use CuPy and accept device arrays
- PR #1258: Documenting new MPI communicator for multi-node multi-GPU testing
- PR #1345: Removing deprecated should_downcast argument
- PR #1362: device_buffer in UMAP + Sparse prims
- PR #1376: AUTO value for FIL algorithm
- PR #1408: Updated pickle tests to delete the pre-pickled model to prevent pointer leakage
- PR #1357: Run benchmarks multiple times for CI
- PR #1382: ARIMA optimization: move functions to C++ side
- PR #1392: Updated RF code to reduce duplication of the code
- PR #1444: UCX listener running in its own isolated thread
- PR #1445: Improved performance of FIL sparse trees
- PR #1431: Updated API docs
- PR #1441: Remove unused CUDA conda labels
- PR #1439: Match sklearn 0.22 default n_estimators for RF and fix test errors
- PR #1461: Add kneighbors to API docs

## Bug Fixes
- PR #1281: Making rng.h threadsafe
- PR #1212: Fix cmake git cloning always running configure in subprojects
- PR #1261: Fix comms build errors due to cuml++ include folder changes
- PR #1267: Update build.sh for recent change of building comms in main CMakeLists
- PR #1278: Removed incorrect overloaded instance of eigJacobi
- PR #1302: Updates for numba 0.46
- PR #1313: Updated the RF tests to set the seed and n_streams
- PR #1319: Using machineName arg passed in instead of default for ASV reporting
- PR #1326: Fix illegal memory access in make_regression (bounds issue)
- PR #1330: Fix C++ unit test utils for better handling of differences near zero
- PR #1342: Fix to prevent memory leakage in Lasso and ElasticNet
- PR #1337: Fix k-means init from preset cluster centers
- PR #1354: Fix SVM gamma=scale implementation
- PR #1344: Change other solver based methods to create solver object in init
- PR #1373: Fixing a few small bugs in make_blobs and adding asserts to pytests
- PR #1361: Improve SMO error handling
- PR #1384: Lower expectations on batched matrix tests to prevent CI failures
- PR #1380: Fix memory leaks in ARIMA
- PR #1391: Lower expectations on batched matrix tests even more
- PR #1394: Warning added in svd for cuda version 10.1
- PR #1407: Resolved RF predict issues and updated RF docstring
- PR #1401: Patch for lbfgs solver for logistic regression with no l1 penalty
- PR #1416: train_test_split numba and rmm device_array output bugfix
- PR #1419: UMAP pickle tests are using wrong n_neighbors value for trustworthiness
- PR #1438: KNN Classifier to properly return Dataframe with Dataframe input
- PR #1425: Deprecate seed and use random_state similar to Scikit-learn in train_test_split
- PR #1458: Add joblib as an explicit requirement
- PR #1474: Defer knn mnmg to 0.12 nightly builds and disable ucx-py dependency

# cuML 0.10.0 (16 Oct 2019)

## New Features
- PR #1148: C++ benchmark tool for c++/CUDA code inside cuML
- PR #1071: Selective eigen solver of cuSolver
- PR #1073: Updating RF wrappers to use FIL for GPU accelerated prediction
- PR #1104: CUDA 10.1 support
- PR #1113: prims: new batched make-symmetric-matrix primitive
- PR #1112: prims: new batched-gemv primitive
- PR #855: Added benchmark tools
- PR #1149 Add YYMMDD to version tag for nightly conda packages
- PR #892: General Gram matrices prim
- PR #912: Support Vector Machine
- PR #1274: Updated the RF score function to use GPU predict

## Improvements
- PR #961: High Peformance RF; HIST algo
- PR #1028: Dockerfile updates after dir restructure. Conda env yaml to add statsmodels as a dependency
- PR #1047: Consistent OPG interface for kmeans, based on internal libcumlprims update
- PR #763: Add examples to train_test_split documentation
- PR #1093: Unified inference kernels for different FIL algorithms
- PR #1076: Paying off some UMAP / Spectral tech debt.
- PR #1086: Ensure RegressorMixin scorer uses device arrays
- PR #1110: Adding tests to use default values of parameters of the models
- PR #1108: input_to_host_array function in input_utils for input processing to host arrays
- PR #1114: K-means: Exposing useful params, removing unused params, proxying params in Dask
- PR #1138: Implementing ANY_RANK semantics on irecv
- PR #1142: prims: expose separate InType and OutType for unaryOp and binaryOp
- PR #1115: Moving dask_make_blobs to cuml.dask.datasets. Adding conversion to dask.DataFrame
- PR #1136: CUDA 10.1 CI updates
- PR #1135: K-means: add boundary cases for kmeans||, support finer control with convergence
- PR #1163: Some more correctness improvements. Better verbose printing
- PR #1165: Adding except + in all remaining cython
- PR #1186: Using LocalCUDACluster Pytest fixture
- PR #1173: Docs: Barnes Hut TSNE documentation
- PR #1176: Use new RMM API based on Cython
- PR #1219: Adding custom bench_func and verbose logging to cuml.benchmark
- PR #1247: Improved MNMG RF error checking

## Bug Fixes

- PR #1231: RF respect number of cuda streams from cuml handle
- PR #1230: Rf bugfix memleak in regression
- PR #1208: compile dbscan bug
- PR #1016: Use correct libcumlprims version in GPU CI
- PR #1040: Update version of numba in development conda yaml files
- PR #1043: Updates to accomodate cuDF python code reorganization
- PR #1044: Remove nvidia driver installation from ci/cpu/build.sh
- PR #991: Barnes Hut TSNE Memory Issue Fixes
- PR #1075: Pinning Dask version for consistent CI results
- PR #990: Barnes Hut TSNE Memory Issue Fixes
- PR #1066: Using proper set of workers to destroy nccl comms
- PR #1072: Remove pip requirements and setup
- PR #1074: Fix flake8 CI style check
- PR #1087: Accuracy improvement for sqrt/log in RF max_feature
- PR #1088: Change straggling numba python allocations to use RMM
- PR #1106: Pinning Distributed version to match Dask for consistent CI results
- PR #1116: TSNE CUDA 10.1 Bug Fixes
- PR #1132: DBSCAN Batching Bug Fix
- PR #1162: DASK RF random seed bug fix
- PR #1164: Fix check_dtype arg handling for input_to_dev_array
- PR #1171: SVM prediction bug fix
- PR #1177: Update dask and distributed to 2.5
- PR #1204: Fix SVM crash on Turing
- PR #1199: Replaced sprintf() with snprintf() in THROW()
- PR #1205: Update dask-cuda in yml envs
- PR #1211: Fixing Dask k-means transform bug and adding test
- PR #1236: Improve fix for SMO solvers potential crash on Turing
- PR #1251: Disable compiler optimization for CUDA 10.1 for distance prims
- PR #1260: Small bugfix for major conversion in input_utils
- PR #1276: Fix float64 prediction crash in test_random_forest

# cuML 0.9.0 (21 Aug 2019)

## New Features

- PR #894: Convert RF to treelite format
- PR #826: Jones transformation of params for ARIMA models timeSeries ml-prim
- PR #697: Silhouette Score metric ml-prim
- PR #674: KL Divergence metric ml-prim
- PR #787: homogeneity, completeness and v-measure metrics ml-prim
- PR #711: Mutual Information metric ml-prim
- PR #724: Entropy metric ml-prim
- PR #766: Expose score method based on inertia for KMeans
- PR #823: prims: cluster dispersion metric
- PR #816: Added inverse_transform() for LabelEncoder
- PR #789: prims: sampling without replacement
- PR #813: prims: Col major istance prim
- PR #635: Random Forest & Decision Tree Regression (Single-GPU)
- PR #819: Forest Inferencing Library (FIL)
- PR #829: C++: enable nvtx ranges
- PR #835: Holt-Winters algorithm
- PR #837: treelite for decision forest exchange format
- PR #871: Wrapper for FIL
- PR #870: make_blobs python function
- PR #881: wrappers for accuracy_score and adjusted_rand_score functions
- PR #840: Dask RF classification and regression
- PR #870: make_blobs python function
- PR #879: import of treelite models to FIL
- PR #892: General Gram matrices prim
- PR #883: Adding MNMG Kmeans
- PR #930: Dask RF
- PR #882: TSNE - T-Distributed Stochastic Neighbourhood Embedding
- PR #624: Internals API & Graph Based Dimensionality Reductions Callback
- PR #926: Wrapper for FIL
- PR #994: Adding MPI comm impl for testing / benchmarking MNMG CUDA
- PR #960: Enable using libcumlprims for MG algorithms/prims

## Improvements
- PR #822: build: build.sh update to club all make targets together
- PR #807: Added development conda yml files
- PR #840: Require cmake >= 3.14
- PR #832: Stateless Decision Tree and Random Forest API
- PR #857: Small modifications to comms for utilizing IB w/ Dask
- PR #851: Random forest Stateless API wrappers
- PR #865: High Performance RF
- PR #895: Pretty prints arguments!
- PR #920: Add an empty marker kernel for tracing purposes
- PR #915: syncStream added to cumlCommunicator
- PR #922: Random Forest support in FIL
- PR #911: Update headers to credit CannyLabs BH TSNE implementation
- PR #918: Streamline CUDA_REL environment variable
- PR #924: kmeans: updated APIs to be stateless, refactored code for mnmg support
- PR #950: global_bias support in FIL
- PR #773: Significant improvements to input checking of all classes and common input API for Python
- PR #957: Adding docs to RF & KMeans MNMG. Small fixes for release
- PR #965: Making dask-ml a hard dependency
- PR #976: Update api.rst for new 0.9 classes
- PR #973: Use cudaDeviceGetAttribute instead of relying on cudaDeviceProp object being passed
- PR #978: Update README for 0.9
- PR #1009: Fix references to notebooks-contrib
- PR #1015: Ability to control the number of internal streams in cumlHandle_impl via cumlHandle
- PR #1175: Add more modules to docs ToC

## Bug Fixes

- PR #923: Fix misshapen level/trend/season HoltWinters output
- PR #831: Update conda package dependencies to cudf 0.9
- PR #772: Add missing cython headers to SGD and CD
- PR #849: PCA no attribute trans_input_ transform bug fix
- PR #869: Removing incorrect information from KNN Docs
- PR #885: libclang installation fix for GPUCI
- PR #896: Fix typo in comms build instructions
- PR #921: Fix build scripts using incorrect cudf version
- PR #928: TSNE Stability Adjustments
- PR #934: Cache cudaDeviceProp in cumlHandle for perf reasons
- PR #932: Change default param value for RF classifier
- PR #949: Fix dtype conversion tests for unsupported cudf dtypes
- PR #908: Fix local build generated file ownerships
- PR #983: Change RF max_depth default to 16
- PR #987: Change default values for knn
- PR #988: Switch to exact tsne
- PR #991: Cleanup python code in cuml.dask.cluster
- PR #996: ucx_initialized being properly set in CommsContext
- PR #1007: Throws a well defined error when mutigpu is not enabled
- PR #1018: Hint location of nccl in build.sh for CI
- PR #1022: Using random_state to make K-Means MNMG tests deterministic
- PR #1034: Fix typos and formatting issues in RF docs
- PR #1052: Fix the rows_sample dtype to float

# cuML 0.8.0 (27 June 2019)

## New Features

- PR #652: Adjusted Rand Index metric ml-prim
- PR #679: Class label manipulation ml-prim
- PR #636: Rand Index metric ml-prim
- PR #515: Added Random Projection feature
- PR #504: Contingency matrix ml-prim
- PR #644: Add train_test_split utility for cuDF dataframes
- PR #612: Allow Cuda Array Interface, Numba inputs and input code refactor
- PR #641: C: Separate C-wrapper library build to generate libcuml.so
- PR #631: Add nvcategory based ordinal label encoder
- PR #681: Add MBSGDClassifier and MBSGDRegressor classes around SGD
- PR #705: Quasi Newton solver and LogisticRegression Python classes
- PR #670: Add test skipping functionality to build.sh
- PR #678: Random Forest Python class
- PR #684: prims: make_blobs primitive
- PR #673: prims: reduce cols by key primitive
- PR #812: Add cuML Communications API & consolidate Dask cuML

## Improvements

- PR #597: C++ cuML and ml-prims folder refactor
- PR #590: QN Recover from numeric errors
- PR #482: Introduce cumlHandle for pca and tsvd
- PR #573: Remove use of unnecessary cuDF column and series copies
- PR #601: Cython PEP8 cleanup and CI integration
- PR #596: Introduce cumlHandle for ols and ridge
- PR #579: Introduce cumlHandle for cd and sgd, and propagate C++ errors in cython level for cd and sgd
- PR #604: Adding cumlHandle to kNN, spectral methods, and UMAP
- PR #616: Enable clang-format for enforcing coding style
- PR #618: CI: Enable copyright header checks
- PR #622: Updated to use 0.8 dependencies
- PR #626: Added build.sh script, updated CI scripts and documentation
- PR #633: build: Auto-detection of GPU_ARCHS during cmake
- PR #650: Moving brute force kNN to prims. Creating stateless kNN API.
- PR #662: C++: Bulk clang-format updates
- PR #671: Added pickle pytests and correct pickling of Base class
- PR #675: atomicMin/Max(float, double) with integer atomics and bit flipping
- PR #677: build: 'deep-clean' to build.sh to clean faiss build as well
- PR #683: Use stateless c++ API in KNN so that it can be pickled properly
- PR #686: Use stateless c++ API in UMAP so that it can be pickled properly
- PR #695: prims: Refactor pairwise distance
- PR #707: Added stress test and updated documentation for RF
- PR #701: Added emacs temporary file patterns to .gitignore
- PR #606: C++: Added tests for host_buffer and improved device_buffer and host_buffer implementation
- PR #726: Updated RF docs and stress test
- PR #730: Update README and RF docs for 0.8
- PR #744: Random projections generating binomial on device. Fixing tests.
- PR #741: Update API docs for 0.8
- PR #754: Pickling of UMAP/KNN
- PR #753: Made PCA and TSVD picklable
- PR #746: LogisticRegression and QN API docstrings
- PR #820: Updating DEVELOPER GUIDE threading guidelines

## Bug Fixes
- PR #584: Added missing virtual destructor to deviceAllocator and hostAllocator
- PR #620: C++: Removed old unit-test files in ml-prims
- PR #627: C++: Fixed dbscan crash issue filed in 613
- PR #640: Remove setuptools from conda run dependency
- PR #646: Update link in contributing.md
- PR #649: Bug fix to LinAlg::reduce_rows_by_key prim filed in issue #648
- PR #666: fixes to gitutils.py to resolve both string decode and handling of uncommitted files
- PR #676: Fix template parameters in `bernoulli()` implementation.
- PR #685: Make CuPy optional to avoid nccl conda package conflicts
- PR #687: prims: updated tolerance for reduce_cols_by_key unit-tests
- PR #689: Removing extra prints from NearestNeighbors cython
- PR #718: Bug fix for DBSCAN and increasing batch size of sgd
- PR #719: Adding additional checks for dtype of the data
- PR #736: Bug fix for RF wrapper and .cu print function
- PR #547: Fixed issue if C++ compiler is specified via CXX during configure.
- PR #759: Configure Sphinx to render params correctly
- PR #762: Apply threshold to remove flakiness of UMAP tests.
- PR #768: Fixing memory bug from stateless refactor
- PR #782: Nearest neighbors checking properly whether memory should be freed
- PR #783: UMAP was using wrong size for knn computation
- PR #776: Hotfix for self.variables in RF
- PR #777: Fix numpy input bug
- PR #784: Fix jit of shuffle_idx python function
- PR #790: Fix rows_sample input type for RF
- PR #793: Fix for dtype conversion utility for numba arrays without cupy installed
- PR #806: Add a seed for sklearn model in RF test file
- PR #843: Rf quantile fix

# cuML 0.7.0 (10 May 2019)

## New Features

- PR #405: Quasi-Newton GLM Solvers
- PR #277: Add row- and column-wise weighted mean primitive
- PR #424: Add a grid-sync struct for inter-block synchronization
- PR #430: Add R-Squared Score to ml primitives
- PR #463: Add matrix gather to ml primitives
- PR #435: Expose cumlhandle in cython + developer guide
- PR #455: Remove default-stream arguement across ml-prims and cuML
- PR #375: cuml cpp shared library renamed to libcuml++.so
- PR #460: Random Forest & Decision Trees (Single-GPU, Classification)
- PR #491: Add doxygen build target for ml-prims
- PR #505: Add R-Squared Score to python interface
- PR #507: Add coordinate descent for lasso and elastic-net
- PR #511: Add a minmax ml-prim
- PR #516: Added Trustworthiness score feature
- PR #520: Add local build script to mimic gpuCI
- PR #503: Add column-wise matrix sort primitive
- PR #525: Add docs build script to cuML
- PR #528: Remove current KMeans and replace it with a new single GPU implementation built using ML primitives

## Improvements

- PR #481: Refactoring Quasi-Newton to use cumlHandle
- PR #467: Added validity check on cumlHandle_t
- PR #461: Rewrote permute and added column major version
- PR #440: README updates
- PR #295: Improve build-time and the interface e.g., enable bool-OutType, for distance()
- PR #390: Update docs version
- PR #272: Add stream parameters to cublas and cusolver wrapper functions
- PR #447: Added building and running mlprims tests to CI
- PR #445: Lower dbscan memory usage by computing adjacency matrix directly
- PR #431: Add support for fancy iterator input types to LinAlg::reduce_rows_by_key
- PR #394: Introducing cumlHandle API to dbscan and add example
- PR #500: Added CI check for black listed CUDA Runtime API calls
- PR #475: exposing cumlHandle for dbscan from python-side
- PR #395: Edited the CONTRIBUTING.md file
- PR #407: Test files to run stress, correctness and unit tests for cuml algos
- PR #512: generic copy method for copying buffers between device/host
- PR #533: Add cudatoolkit conda dependency
- PR #524: Use cmake find blas and find lapack to pass configure options to faiss
- PR #527: Added notes on UMAP differences from reference implementation
- PR #540: Use latest release version in update-version CI script
- PR #552: Re-enable assert in kmeans tests with xfail as needed
- PR #581: Add shared memory fast col major to row major function back with bound checks
- PR #592: More efficient matrix copy/reverse methods
- PR #721: Added pickle tests for DBSCAN and Random Projections

## Bug Fixes

- PR #334: Fixed segfault in `ML::cumlHandle_impl::destroyResources`
- PR #349: Developer guide clarifications for cumlHandle and cumlHandle_impl
- PR #398: Fix CI scripts to allow nightlies to be uploaded
- PR #399: Skip PCA tests to allow CI to run with driver 418
- PR #422: Issue in the PCA tests was solved and CI can run with driver 418
- PR #409: Add entry to gitmodules to ignore build artifacts
- PR #412: Fix for svdQR function in ml-prims
- PR #438: Code that depended on FAISS was building everytime.
- PR #358: Fixed an issue when switching streams on MLCommon::device_buffer and MLCommon::host_buffer
- PR #434: Fixing bug in CSR tests
- PR #443: Remove defaults channel from ci scripts
- PR #384: 64b index arithmetic updates to the kernels inside ml-prims
- PR #459: Fix for runtime library path of pip package
- PR #464: Fix for C++11 destructor warning in qn
- PR #466: Add support for column-major in LinAlg::*Norm methods
- PR #465: Fixing deadlock issue in GridSync due to consecutive sync calls
- PR #468: Fix dbscan example build failure
- PR #470: Fix resource leakage in Kalman filter python wrapper
- PR #473: Fix gather ml-prim test for change in rng uniform API
- PR #477: Fixes default stream initialization in cumlHandle
- PR #480: Replaced qn_fit() declaration with #include of file containing definition to fix linker error
- PR #495: Update cuDF and RMM versions in GPU ci test scripts
- PR #499: DEVELOPER_GUIDE.md: fixed links and clarified ML::detail::streamSyncer example
- PR #506: Re enable ml-prim tests in CI
- PR #508: Fix for an error with default argument in LinAlg::meanSquaredError
- PR #519: README.md Updates and adding BUILD.md back
- PR #526: Fix the issue of wrong results when fit and transform of PCA are called separately
- PR #531: Fixing missing arguments in updateDevice() for RF
- PR #543: Exposing dbscan batch size through cython API and fixing broken batching
- PR #551: Made use of ZLIB_LIBRARIES consistent between ml_test and ml_mg_test
- PR #557: Modified CI script to run cuML tests before building mlprims and removed lapack flag
- PR #578: Updated Readme.md to add lasso and elastic-net
- PR #580: Fixing cython garbage collection bug in KNN
- PR #577: Use find libz in prims cmake
- PR #594: fixed cuda-memcheck mean_center test failures


# cuML 0.6.1 (09 Apr 2019)

## Bug Fixes

- PR #462 Runtime library path fix for cuML pip package


# cuML 0.6.0 (22 Mar 2019)

## New Features

- PR #249: Single GPU Stochastic Gradient Descent for linear regression, logistic regression, and linear svm with L1, L2, and elastic-net penalties.
- PR #247: Added "proper" CUDA API to cuML
- PR #235: NearestNeighbors MG Support
- PR #261: UMAP Algorithm
- PR #290: NearestNeighbors numpy MG Support
- PR #303: Reusable spectral embedding / clustering
- PR #325: Initial support for single process multi-GPU OLS and tSVD
- PR #271: Initial support for hyperparameter optimization with dask for many models

## Improvements

- PR #144: Dockerfile update and docs for LinearRegression and Kalman Filter.
- PR #168: Add /ci/gpu/build.sh file to cuML
- PR #167: Integrating full-n-final ml-prims repo inside cuml
- PR #198: (ml-prims) Removal of *MG calls + fixed a bug in permute method
- PR #194: Added new ml-prims for supporting LASSO regression.
- PR #114: Building faiss C++ api into libcuml
- PR #64: Using FAISS C++ API in cuML and exposing bindings through cython
- PR #208: Issue ml-common-3: Math.h: swap thrust::for_each with binaryOp,unaryOp
- PR #224: Improve doc strings for readable rendering with readthedocs
- PR #209: Simplify README.md, move build instructions to BUILD.md
- PR #218: Fix RNG to use given seed and adjust RNG test tolerances.
- PR #225: Support for generating random integers
- PR #215: Refactored LinAlg::norm to Stats::rowNorm and added Stats::colNorm
- PR #234: Support for custom output type and passing index value to main_op in *Reduction kernels
- PR #230: Refactored the cuda_utils header
- PR #236: Refactored cuml python package structure to be more sklearn like
- PR #232: Added reduce_rows_by_key
- PR #246: Support for 2 vectors in the matrix vector operator
- PR #244: Fix for single GPU OLS and Ridge to support one column training data
- PR #271: Added get_params and set_params functions for linear and ridge regression
- PR #253: Fix for issue #250-reduce_rows_by_key failed memcheck for small nkeys
- PR #269: LinearRegression, Ridge Python docs update and cleaning
- PR #322: set_params updated
- PR #237: Update build instructions
- PR #275: Kmeans use of faster gpu_matrix
- PR #288: Add n_neighbors to NearestNeighbors constructor
- PR #302: Added FutureWarning for deprecation of current kmeans algorithm
- PR #312: Last minute cleanup before release
- PR #315: Documentation updating and enhancements
- PR #330: Added ignored argument to pca.fit_transform to map to sklearn's implemenation
- PR #342: Change default ABI to ON
- PR #572: Pulling DBSCAN components into reusable primitives


## Bug Fixes

- PR #193: Fix AttributeError in PCA and TSVD
- PR #211: Fixing inconsistent use of proper batch size calculation in DBSCAN
- PR #202: Adding back ability for users to define their own BLAS
- PR #201: Pass CMAKE CUDA path to faiss/configure script
- PR #200 Avoid using numpy via cimport in KNN
- PR #228: Bug fix: LinAlg::unaryOp with 0-length input
- PR #279: Removing faiss-gpu references in README
- PR #321: Fix release script typo
- PR #327: Update conda requirements for version 0.6 requirements
- PR #352: Correctly calculating numpy chunk sizing for kNN
- PR #345: Run python import as part of package build to trigger compilation
- PR #347: Lowering memory usage of kNN.
- PR #355: Fixing issues with very large numpy inputs to SPMG OLS and tSVD.
- PR #357: Removing FAISS requirement from README
- PR #362: Fix for matVecOp crashing on large input sizes
- PR #366: Index arithmetic issue fix with TxN_t class
- PR #376: Disabled kmeans tests since they are currently too sensitive (see #71)
- PR #380: Allow arbitrary data size on ingress for numba_utils.row_matrix
- PR #385: Fix for long import cuml time in containers and fix for setup_pip
- PR #630: Fixing a missing kneighbors in nearest neighbors python proxy

# cuML 0.5.1 (05 Feb 2019)

## Bug Fixes

- PR #189 Avoid using numpy via cimport to prevent ABI issues in Cython compilation


# cuML 0.5.0 (28 Jan 2019)

## New Features

- PR #66: OLS Linear Regression
- PR #44: Distance calculation ML primitives
- PR #69: Ridge (L2 Regularized) Linear Regression
- PR #103: Linear Kalman Filter
- PR #117: Pip install support
- PR #64: Device to device support from cuML device pointers into FAISS

## Improvements

- PR #56: Make OpenMP optional for building
- PR #67: Github issue templates
- PR #44: Refactored DBSCAN to use ML primitives
- PR #91: Pytest cleanup and sklearn toyset datasets based pytests for kmeans and dbscan
- PR #75: C++ example to use kmeans
- PR #117: Use cmake extension to find any zlib installed in system
- PR #94: Add cmake flag to set ABI compatibility
- PR #139: Move thirdparty submodules to root and add symlinks to new locations
- PR #151: Replace TravisCI testing and conda pkg builds with gpuCI
- PR #164: Add numba kernel for faster column to row major transform
- PR #114: Adding FAISS to cuml build

## Bug Fixes

- PR #48: CUDA 10 compilation warnings fix
- PR #51: Fixes to Dockerfile and docs for new build system
- PR #72: Fixes for GCC 7
- PR #96: Fix for kmeans stack overflow with high number of clusters
- PR #105: Fix for AttributeError in kmeans fit method
- PR #113: Removed old  glm python/cython files
- PR #118: Fix for AttributeError in kmeans predict method
- PR #125: Remove randomized solver option from PCA python bindings


# cuML 0.4.0 (05 Dec 2018)

## New Features

## Improvements

- PR #42: New build system: separation of libcuml.so and cuml python package
- PR #43: Added changelog.md

## Bug Fixes


# cuML 0.3.0 (30 Nov 2018)

## New Features

- PR #33: Added ability to call cuML algorithms using numpy arrays

## Improvements

- PR #24: Fix references of python package from cuML to cuml and start using versioneer for better versioning
- PR #40: Added support for refactored cuDF 0.3.0, updated Conda files
- PR #33: Major python test cleaning, all tests pass with cuDF 0.2.0 and 0.3.0. Preparation for new build system
- PR #34: Updated batch count calculation logic in DBSCAN
- PR #35: Beginning of DBSCAN refactor to use cuML mlprims and general improvements

## Bug Fixes

- PR #30: Fixed batch size bug in DBSCAN that caused crash. Also fixed various locations for potential integer overflows
- PR #28: Fix readthedocs build documentation
- PR #29: Fix pytests for cuml name change from cuML
- PR #33: Fixed memory bug that would cause segmentation faults due to numba releasing memory before it was used. Also fixed row major/column major bugs for different algorithms
- PR #36: Fix kmeans gtest to use device data
- PR #38: cuda\_free bug removed that caused google tests to sometimes pass and sometimes fail randomly
- PR #39: Updated cmake to correctly link with CUDA libraries, add CUDA runtime linking and include source files in compile target

# cuML 0.2.0 (02 Nov 2018)

## New Features

- PR #11: Kmeans algorithm added
- PR #7: FAISS KNN wrapper added
- PR #21: Added Conda install support

## Improvements

- PR #15: Added compatibility with cuDF (from prior pyGDF)
- PR #13: Added FAISS to Dockerfile
- PR #21: Added TravisCI build system for CI and Conda builds

## Bug Fixes

- PR #4: Fixed explained variance bug in TSVD
- PR #5: Notebook bug fixes and updated results


# cuML 0.1.0

Initial release including PCA, TSVD, DBSCAN, ml-prims and cython wrappers<|MERGE_RESOLUTION|>--- conflicted
+++ resolved
@@ -5,17 +5,12 @@
 ## Improvements
 - PR #2336: Eliminate `rmm.device_array` usage
 - PR #2262: Using fully shared PartDescriptor in MNMG decomposiition, linear models, and solvers
-<<<<<<< HEAD
-- PR #2310: Pinning ucx-py to 0.14 to make 0.15 CI pass
-- PR #1945: enable clang tidy
-- PR #2099: Raise an error or convert dtype when float64 data is used with dask RF
-=======
 - PR #2308: Using fixture for Dask client to eliminate possiblity of not closing
 - PR #2310: Pinning ucx-py to 0.14 to make 0.15 CI pass
 - PR #1945: enable clang tidy
 - PR #2345: make C++ logger level definition to be the same as python layer
 - PR #2329: Add short commit hash to conda package name
->>>>>>> c3cc33d7
+- PR #2099: Raise an error or convert dtype when float64 data is used with dask RF
 
 ## Bug Fixes
 # cuML 0.14.0 (Date TBD)
