--- conflicted
+++ resolved
@@ -36,11 +36,8 @@
 - PR #443: Remove defaults channel from ci scripts
 - PR #459: Fix for runtime library path of pip package
 - PR #464: Fix for C++11 destructor warning in qn
-<<<<<<< HEAD
 - PR #466: Add support for column-major in LinAlg::*Norm methods
-=======
 - PR #468: Fix dbscan example build failure
->>>>>>> 1d36c706
 
 # cuML 0.6.0 (22 Mar 2019)
 
