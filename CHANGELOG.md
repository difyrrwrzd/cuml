# cuML 0.10.0 (Date TBD)

## New Features
- PR #1148: C++ benchmark tool for c++/CUDA code inside cuML
- PR #1071: Selective eigen solver of cuSolver
- PR #1073: Updating RF wrappers to use FIL for GPU accelerated prediction
- PR #1104: CUDA 10.1 support
- PR #1113: prims: new batched make-symmetric-matrix primitive
- PR #1112: prims: new batched-gemv primitive
- PR #855: Added benchmark tools
- PR #1149 Add YYMMDD to version tag for nightly conda packages
- PR #892: General Gram matrices prim
- PR #912: Support Vector Machine

## Improvements
- PR #961: High Peformance RF; HIST algo
- PR #1028: Dockerfile updates after dir restructure. Conda env yaml to add statsmodels as a dependency
- PR #1047: Consistent OPG interface for kmeans, based on internal libcumlprims update
- PR #763: Add examples to train_test_split documentation
- PR #1093: Unified inference kernels for different FIL algorithms
- PR #1076: Paying off some UMAP / Spectral tech debt.
- PR #1086: Ensure RegressorMixin scorer uses device arrays
- PR #1108: input_to_host_array function in input_utils for input processing to host arrays
- PR #1114: K-means: Exposing useful params, removing unused params, proxying params in Dask
- PR #1142: prims: expose separate InType and OutType for unaryOp and binaryOp
- PR #1115: Moving dask_make_blobs to cuml.dask.datasets. Adding conversion to dask.DataFrame
- PR #1136: CUDA 10.1 CI updates
- PR #1165: Adding except + in all remaining cython
<<<<<<< HEAD
- PR #1173: Docs: Barnes Hut TSNE documentation
=======
- PR #1176: Use new RMM API based on Cython
>>>>>>> b916d6d0

## Bug Fixes

- PR #1016: Use correct libcumlprims version in GPU CI
- PR #1040: Update version of numba in development conda yaml files
- PR #1043: Updates to accomodate cuDF python code reorganization
- PR #1044: Remove nvidia driver installation from ci/cpu/build.sh
- PR #991: Barnes Hut TSNE Memory Issue Fixes
- PR #1075: Pinning Dask version for consistent CI results
- PR #990: Barnes Hut TSNE Memory Issue Fixes
- PR #1066: Using proper set of workers to destroy nccl comms
- PR #1072: Remove pip requirements and setup
- PR #1074: Fix flake8 CI style check
- PR #1087: Accuracy improvement for sqrt/log in RF max_feature
- PR #1088: Change straggling numba python allocations to use RMM
- PR #1106: Pinning Distributed version to match Dask for consistent CI results
- PR #1116: TSNE CUDA 10.1 Bug Fixes
- PR #1132: DBSCAN Batching Bug Fix
- PR #1162: DASK RF random seed bug fix
- PR #1164: Fix check_dtype arg handling for input_to_dev_array

# cuML 0.9.0 (21 Aug 2019)

## New Features

- PR #894: Convert RF to treelite format
- PR #826: Jones transformation of params for ARIMA models timeSeries ml-prim
- PR #697: Silhouette Score metric ml-prim
- PR #674: KL Divergence metric ml-prim
- PR #787: homogeneity, completeness and v-measure metrics ml-prim
- PR #711: Mutual Information metric ml-prim
- PR #724: Entropy metric ml-prim
- PR #766: Expose score method based on inertia for KMeans
- PR #823: prims: cluster dispersion metric
- PR #816: Added inverse_transform() for LabelEncoder
- PR #789: prims: sampling without replacement
- PR #813: prims: Col major istance prim
- PR #635: Random Forest & Decision Tree Regression (Single-GPU)
- PR #819: Forest Inferencing Library (FIL)
- PR #829: C++: enable nvtx ranges
- PR #835: Holt-Winters algorithm
- PR #837: treelite for decision forest exchange format
- PR #871: Wrapper for FIL
- PR #870: make_blobs python function
- PR #881: wrappers for accuracy_score and adjusted_rand_score functions
- PR #840: Dask RF classification and regression
- PR #870: make_blobs python function
- PR #879: import of treelite models to FIL
- PR #892: General Gram matrices prim
- PR #883: Adding MNMG Kmeans
- PR #930: Dask RF
- PR #882: TSNE - T-Distributed Stochastic Neighbourhood Embedding
- PR #624: Internals API & Graph Based Dimensionality Reductions Callback
- PR #926: Wrapper for FIL
- PR #960: Enable using libcumlprims for MG algorithms/prims

## Improvements
- PR #822: build: build.sh update to club all make targets together
- PR #807: Added development conda yml files
- PR #840: Require cmake >= 3.14
- PR #832: Stateless Decision Tree and Random Forest API
- PR #857: Small modifications to comms for utilizing IB w/ Dask
- PR #851: Random forest Stateless API wrappers
- PR #865: High Performance RF
- PR #895: Pretty prints arguments!
- PR #920: Add an empty marker kernel for tracing purposes
- PR #915: syncStream added to cumlCommunicator
- PR #922: Random Forest support in FIL
- PR #911: Update headers to credit CannyLabs BH TSNE implementation
- PR #918: Streamline CUDA_REL environment variable
- PR #924: kmeans: updated APIs to be stateless, refactored code for mnmg support
- PR #950: global_bias support in FIL
- PR #773: Significant improvements to input checking of all classes and common input API for Python
- PR #957: Adding docs to RF & KMeans MNMG. Small fixes for release
- PR #965: Making dask-ml a hard dependency
- PR #976: Update api.rst for new 0.9 classes
- PR #973: Use cudaDeviceGetAttribute instead of relying on cudaDeviceProp object being passed
- PR #978: Update README for 0.9
- PR #1009: Fix references to notebooks-contrib
- PR #1015: Ability to control the number of internal streams in cumlHandle_impl via cumlHandle
- PR #1175: Add more modules to docs ToC

## Bug Fixes

- PR #923: Fix misshapen level/trend/season HoltWinters output
- PR #831: Update conda package dependencies to cudf 0.9
- PR #772: Add missing cython headers to SGD and CD
- PR #849: PCA no attribute trans_input_ transform bug fix
- PR #869: Removing incorrect information from KNN Docs
- PR #885: libclang installation fix for GPUCI
- PR #896: Fix typo in comms build instructions
- PR #921: Fix build scripts using incorrect cudf version
- PR #928: TSNE Stability Adjustments
- PR #934: Cache cudaDeviceProp in cumlHandle for perf reasons
- PR #932: Change default param value for RF classifier
- PR #949: Fix dtype conversion tests for unsupported cudf dtypes
- PR #908: Fix local build generated file ownerships
- PR #983: Change RF max_depth default to 16
- PR #987: Change default values for knn
- PR #988: Switch to exact tsne
- PR #991: Cleanup python code in cuml.dask.cluster
- PR #996: ucx_initialized being properly set in CommsContext
- PR #1007: Throws a well defined error when mutigpu is not enabled
- PR #1018: Hint location of nccl in build.sh for CI
- PR #1022: Using random_state to make K-Means MNMG tests deterministic
- PR #1034: Fix typos and formatting issues in RF docs

# cuML 0.8.0 (27 June 2019)

## New Features

- PR #652: Adjusted Rand Index metric ml-prim
- PR #679: Class label manipulation ml-prim
- PR #636: Rand Index metric ml-prim
- PR #515: Added Random Projection feature
- PR #504: Contingency matrix ml-prim
- PR #644: Add train_test_split utility for cuDF dataframes
- PR #612: Allow Cuda Array Interface, Numba inputs and input code refactor
- PR #641: C: Separate C-wrapper library build to generate libcuml.so
- PR #631: Add nvcategory based ordinal label encoder
- PR #681: Add MBSGDClassifier and MBSGDRegressor classes around SGD
- PR #705: Quasi Newton solver and LogisticRegression Python classes
- PR #670: Add test skipping functionality to build.sh
- PR #678: Random Forest Python class
- PR #684: prims: make_blobs primitive
- PR #673: prims: reduce cols by key primitive
- PR #812: Add cuML Communications API & consolidate Dask cuML

## Improvements

- PR #597: C++ cuML and ml-prims folder refactor
- PR #590: QN Recover from numeric errors
- PR #482: Introduce cumlHandle for pca and tsvd
- PR #573: Remove use of unnecessary cuDF column and series copies
- PR #601: Cython PEP8 cleanup and CI integration
- PR #596: Introduce cumlHandle for ols and ridge
- PR #579: Introduce cumlHandle for cd and sgd, and propagate C++ errors in cython level for cd and sgd
- PR #604: Adding cumlHandle to kNN, spectral methods, and UMAP
- PR #616: Enable clang-format for enforcing coding style
- PR #618: CI: Enable copyright header checks
- PR #622: Updated to use 0.8 dependencies
- PR #626: Added build.sh script, updated CI scripts and documentation
- PR #633: build: Auto-detection of GPU_ARCHS during cmake
- PR #650: Moving brute force kNN to prims. Creating stateless kNN API.
- PR #662: C++: Bulk clang-format updates
- PR #671: Added pickle pytests and correct pickling of Base class
- PR #675: atomicMin/Max(float, double) with integer atomics and bit flipping
- PR #677: build: 'deep-clean' to build.sh to clean faiss build as well
- PR #683: Use stateless c++ API in KNN so that it can be pickled properly
- PR #686: Use stateless c++ API in UMAP so that it can be pickled properly
- PR #695: prims: Refactor pairwise distance
- PR #707: Added stress test and updated documentation for RF
- PR #701: Added emacs temporary file patterns to .gitignore
- PR #606: C++: Added tests for host_buffer and improved device_buffer and host_buffer implementation
- PR #726: Updated RF docs and stress test
- PR #730: Update README and RF docs for 0.8
- PR #744: Random projections generating binomial on device. Fixing tests.
- PR #741: Update API docs for 0.8
- PR #754: Pickling of UMAP/KNN
- PR #753: Made PCA and TSVD picklable
- PR #746: LogisticRegression and QN API docstrings

## Bug Fixes
- PR #584: Added missing virtual destructor to deviceAllocator and hostAllocator
- PR #620: C++: Removed old unit-test files in ml-prims
- PR #627: C++: Fixed dbscan crash issue filed in 613
- PR #640: Remove setuptools from conda run dependency
- PR #646: Update link in contributing.md
- PR #649: Bug fix to LinAlg::reduce_rows_by_key prim filed in issue #648
- PR #666: fixes to gitutils.py to resolve both string decode and handling of uncommitted files
- PR #676: Fix template parameters in `bernoulli()` implementation.
- PR #685: Make CuPy optional to avoid nccl conda package conflicts
- PR #687: prims: updated tolerance for reduce_cols_by_key unit-tests
- PR #689: Removing extra prints from NearestNeighbors cython
- PR #718: Bug fix for DBSCAN and increasing batch size of sgd
- PR #719: Adding additional checks for dtype of the data
- PR #736: Bug fix for RF wrapper and .cu print function
- PR #547: Fixed issue if C++ compiler is specified via CXX during configure.
- PR #759: Configure Sphinx to render params correctly
- PR #762: Apply threshold to remove flakiness of UMAP tests.
- PR #768: Fixing memory bug from stateless refactor
- PR #782: Nearest neighbors checking properly whether memory should be freed
- PR #783: UMAP was using wrong size for knn computation
- PR #776: Hotfix for self.variables in RF
- PR #777: Fix numpy input bug
- PR #784: Fix jit of shuffle_idx python function
- PR #790: Fix rows_sample input type for RF
- PR #793: Fix for dtype conversion utility for numba arrays without cupy installed
- PR #806: Add a seed for sklearn model in RF test file
- PR #843: Rf quantile fix

# cuML 0.7.0 (10 May 2019)

## New Features

- PR #405: Quasi-Newton GLM Solvers
- PR #277: Add row- and column-wise weighted mean primitive
- PR #424: Add a grid-sync struct for inter-block synchronization
- PR #430: Add R-Squared Score to ml primitives
- PR #463: Add matrix gather to ml primitives
- PR #435: Expose cumlhandle in cython + developer guide
- PR #455: Remove default-stream arguement across ml-prims and cuML
- PR #375: cuml cpp shared library renamed to libcuml++.so
- PR #460: Random Forest & Decision Trees (Single-GPU, Classification)
- PR #491: Add doxygen build target for ml-prims
- PR #505: Add R-Squared Score to python interface
- PR #507: Add coordinate descent for lasso and elastic-net
- PR #511: Add a minmax ml-prim
- PR #516: Added Trustworthiness score feature
- PR #520: Add local build script to mimic gpuCI
- PR #503: Add column-wise matrix sort primitive
- PR #525: Add docs build script to cuML
- PR #528: Remove current KMeans and replace it with a new single GPU implementation built using ML primitives

## Improvements

- PR #481: Refactoring Quasi-Newton to use cumlHandle
- PR #467: Added validity check on cumlHandle_t
- PR #461: Rewrote permute and added column major version
- PR #440: README updates
- PR #295: Improve build-time and the interface e.g., enable bool-OutType, for distance()
- PR #390: Update docs version
- PR #272: Add stream parameters to cublas and cusolver wrapper functions
- PR #447: Added building and running mlprims tests to CI
- PR #445: Lower dbscan memory usage by computing adjacency matrix directly
- PR #431: Add support for fancy iterator input types to LinAlg::reduce_rows_by_key
- PR #394: Introducing cumlHandle API to dbscan and add example
- PR #500: Added CI check for black listed CUDA Runtime API calls
- PR #475: exposing cumlHandle for dbscan from python-side
- PR #395: Edited the CONTRIBUTING.md file
- PR #407: Test files to run stress, correctness and unit tests for cuml algos
- PR #512: generic copy method for copying buffers between device/host
- PR #533: Add cudatoolkit conda dependency
- PR #524: Use cmake find blas and find lapack to pass configure options to faiss
- PR #527: Added notes on UMAP differences from reference implementation
- PR #540: Use latest release version in update-version CI script
- PR #552: Re-enable assert in kmeans tests with xfail as needed
- PR #581: Add shared memory fast col major to row major function back with bound checks
- PR #592: More efficient matrix copy/reverse methods
- PR #721: Added pickle tests for DBSCAN and Random Projections

## Bug Fixes

- PR #334: Fixed segfault in `ML::cumlHandle_impl::destroyResources`
- PR #349: Developer guide clarifications for cumlHandle and cumlHandle_impl
- PR #398: Fix CI scripts to allow nightlies to be uploaded
- PR #399: Skip PCA tests to allow CI to run with driver 418
- PR #422: Issue in the PCA tests was solved and CI can run with driver 418
- PR #409: Add entry to gitmodules to ignore build artifacts
- PR #412: Fix for svdQR function in ml-prims
- PR #438: Code that depended on FAISS was building everytime.
- PR #358: Fixed an issue when switching streams on MLCommon::device_buffer and MLCommon::host_buffer
- PR #434: Fixing bug in CSR tests
- PR #443: Remove defaults channel from ci scripts
- PR #384: 64b index arithmetic updates to the kernels inside ml-prims
- PR #459: Fix for runtime library path of pip package
- PR #464: Fix for C++11 destructor warning in qn
- PR #466: Add support for column-major in LinAlg::*Norm methods
- PR #465: Fixing deadlock issue in GridSync due to consecutive sync calls
- PR #468: Fix dbscan example build failure
- PR #470: Fix resource leakage in Kalman filter python wrapper
- PR #473: Fix gather ml-prim test for change in rng uniform API
- PR #477: Fixes default stream initialization in cumlHandle
- PR #480: Replaced qn_fit() declaration with #include of file containing definition to fix linker error
- PR #495: Update cuDF and RMM versions in GPU ci test scripts
- PR #499: DEVELOPER_GUIDE.md: fixed links and clarified ML::detail::streamSyncer example
- PR #506: Re enable ml-prim tests in CI
- PR #508: Fix for an error with default argument in LinAlg::meanSquaredError
- PR #519: README.md Updates and adding BUILD.md back
- PR #526: Fix the issue of wrong results when fit and transform of PCA are called separately
- PR #531: Fixing missing arguments in updateDevice() for RF
- PR #543: Exposing dbscan batch size through cython API and fixing broken batching
- PR #551: Made use of ZLIB_LIBRARIES consistent between ml_test and ml_mg_test
- PR #557: Modified CI script to run cuML tests before building mlprims and removed lapack flag
- PR #578: Updated Readme.md to add lasso and elastic-net
- PR #580: Fixing cython garbage collection bug in KNN
- PR #577: Use find libz in prims cmake
- PR #594: fixed cuda-memcheck mean_center test failures


# cuML 0.6.1 (09 Apr 2019)

## Bug Fixes

- PR #462 Runtime library path fix for cuML pip package


# cuML 0.6.0 (22 Mar 2019)

## New Features

- PR #249: Single GPU Stochastic Gradient Descent for linear regression, logistic regression, and linear svm with L1, L2, and elastic-net penalties.
- PR #247: Added "proper" CUDA API to cuML
- PR #235: NearestNeighbors MG Support
- PR #261: UMAP Algorithm
- PR #290: NearestNeighbors numpy MG Support
- PR #303: Reusable spectral embedding / clustering
- PR #325: Initial support for single process multi-GPU OLS and tSVD
- PR #271: Initial support for hyperparameter optimization with dask for many models

## Improvements

- PR #144: Dockerfile update and docs for LinearRegression and Kalman Filter.
- PR #168: Add /ci/gpu/build.sh file to cuML
- PR #167: Integrating full-n-final ml-prims repo inside cuml
- PR #198: (ml-prims) Removal of *MG calls + fixed a bug in permute method
- PR #194: Added new ml-prims for supporting LASSO regression.
- PR #114: Building faiss C++ api into libcuml
- PR #64: Using FAISS C++ API in cuML and exposing bindings through cython
- PR #208: Issue ml-common-3: Math.h: swap thrust::for_each with binaryOp,unaryOp
- PR #224: Improve doc strings for readable rendering with readthedocs
- PR #209: Simplify README.md, move build instructions to BUILD.md
- PR #218: Fix RNG to use given seed and adjust RNG test tolerances.
- PR #225: Support for generating random integers
- PR #215: Refactored LinAlg::norm to Stats::rowNorm and added Stats::colNorm
- PR #234: Support for custom output type and passing index value to main_op in *Reduction kernels
- PR #230: Refactored the cuda_utils header
- PR #236: Refactored cuml python package structure to be more sklearn like
- PR #232: Added reduce_rows_by_key
- PR #246: Support for 2 vectors in the matrix vector operator
- PR #244: Fix for single GPU OLS and Ridge to support one column training data
- PR #271: Added get_params and set_params functions for linear and ridge regression
- PR #253: Fix for issue #250-reduce_rows_by_key failed memcheck for small nkeys
- PR #269: LinearRegression, Ridge Python docs update and cleaning
- PR #322: set_params updated
- PR #237: Update build instructions
- PR #275: Kmeans use of faster gpu_matrix
- PR #288: Add n_neighbors to NearestNeighbors constructor
- PR #302: Added FutureWarning for deprecation of current kmeans algorithm
- PR #312: Last minute cleanup before release
- PR #315: Documentation updating and enhancements
- PR #330: Added ignored argument to pca.fit_transform to map to sklearn's implemenation
- PR #342: Change default ABI to ON
- PR #572: Pulling DBSCAN components into reusable primitives


## Bug Fixes

- PR #193: Fix AttributeError in PCA and TSVD
- PR #211: Fixing inconsistent use of proper batch size calculation in DBSCAN
- PR #202: Adding back ability for users to define their own BLAS
- PR #201: Pass CMAKE CUDA path to faiss/configure script
- PR #200 Avoid using numpy via cimport in KNN
- PR #228: Bug fix: LinAlg::unaryOp with 0-length input
- PR #279: Removing faiss-gpu references in README
- PR #321: Fix release script typo
- PR #327: Update conda requirements for version 0.6 requirements
- PR #352: Correctly calculating numpy chunk sizing for kNN
- PR #345: Run python import as part of package build to trigger compilation
- PR #347: Lowering memory usage of kNN.
- PR #355: Fixing issues with very large numpy inputs to SPMG OLS and tSVD.
- PR #357: Removing FAISS requirement from README
- PR #362: Fix for matVecOp crashing on large input sizes
- PR #366: Index arithmetic issue fix with TxN_t class
- PR #376: Disabled kmeans tests since they are currently too sensitive (see #71)
- PR #380: Allow arbitrary data size on ingress for numba_utils.row_matrix
- PR #385: Fix for long import cuml time in containers and fix for setup_pip
- PR #630: Fixing a missing kneighbors in nearest neighbors python proxy

# cuML 0.5.1 (05 Feb 2019)

## Bug Fixes

- PR #189 Avoid using numpy via cimport to prevent ABI issues in Cython compilation


# cuML 0.5.0 (28 Jan 2019)

## New Features

- PR #66: OLS Linear Regression
- PR #44: Distance calculation ML primitives
- PR #69: Ridge (L2 Regularized) Linear Regression
- PR #103: Linear Kalman Filter
- PR #117: Pip install support
- PR #64: Device to device support from cuML device pointers into FAISS

## Improvements

- PR #56: Make OpenMP optional for building
- PR #67: Github issue templates
- PR #44: Refactored DBSCAN to use ML primitives
- PR #91: Pytest cleanup and sklearn toyset datasets based pytests for kmeans and dbscan
- PR #75: C++ example to use kmeans
- PR #117: Use cmake extension to find any zlib installed in system
- PR #94: Add cmake flag to set ABI compatibility
- PR #139: Move thirdparty submodules to root and add symlinks to new locations
- PR #151: Replace TravisCI testing and conda pkg builds with gpuCI
- PR #164: Add numba kernel for faster column to row major transform
- PR #114: Adding FAISS to cuml build

## Bug Fixes

- PR #48: CUDA 10 compilation warnings fix
- PR #51: Fixes to Dockerfile and docs for new build system
- PR #72: Fixes for GCC 7
- PR #96: Fix for kmeans stack overflow with high number of clusters
- PR #105: Fix for AttributeError in kmeans fit method
- PR #113: Removed old  glm python/cython files
- PR #118: Fix for AttributeError in kmeans predict method
- PR #125: Remove randomized solver option from PCA python bindings


# cuML 0.4.0 (05 Dec 2018)

## New Features

## Improvements

- PR #42: New build system: separation of libcuml.so and cuml python package
- PR #43: Added changelog.md

## Bug Fixes


# cuML 0.3.0 (30 Nov 2018)

## New Features

- PR #33: Added ability to call cuML algorithms using numpy arrays

## Improvements

- PR #24: Fix references of python package from cuML to cuml and start using versioneer for better versioning
- PR #40: Added support for refactored cuDF 0.3.0, updated Conda files
- PR #33: Major python test cleaning, all tests pass with cuDF 0.2.0 and 0.3.0. Preparation for new build system
- PR #34: Updated batch count calculation logic in DBSCAN
- PR #35: Beginning of DBSCAN refactor to use cuML mlprims and general improvements

## Bug Fixes

- PR #30: Fixed batch size bug in DBSCAN that caused crash. Also fixed various locations for potential integer overflows
- PR #28: Fix readthedocs build documentation
- PR #29: Fix pytests for cuml name change from cuML
- PR #33: Fixed memory bug that would cause segmentation faults due to numba releasing memory before it was used. Also fixed row major/column major bugs for different algorithms
- PR #36: Fix kmeans gtest to use device data
- PR #38: cuda\_free bug removed that caused google tests to sometimes pass and sometimes fail randomly
- PR #39: Updated cmake to correctly link with CUDA libraries, add CUDA runtime linking and include source files in compile target

# cuML 0.2.0 (02 Nov 2018)

## New Features

- PR #11: Kmeans algorithm added
- PR #7: FAISS KNN wrapper added
- PR #21: Added Conda install support

## Improvements

- PR #15: Added compatibility with cuDF (from prior pyGDF)
- PR #13: Added FAISS to Dockerfile
- PR #21: Added TravisCI build system for CI and Conda builds

## Bug Fixes

- PR #4: Fixed explained variance bug in TSVD
- PR #5: Notebook bug fixes and updated results


# cuML 0.1.0

Initial release including PCA, TSVD, DBSCAN, ml-prims and cython wrappers<|MERGE_RESOLUTION|>--- conflicted
+++ resolved
@@ -26,11 +26,8 @@
 - PR #1115: Moving dask_make_blobs to cuml.dask.datasets. Adding conversion to dask.DataFrame
 - PR #1136: CUDA 10.1 CI updates
 - PR #1165: Adding except + in all remaining cython
-<<<<<<< HEAD
 - PR #1173: Docs: Barnes Hut TSNE documentation
-=======
 - PR #1176: Use new RMM API based on Cython
->>>>>>> b916d6d0
 
 ## Bug Fixes
 
