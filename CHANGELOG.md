--- conflicted
+++ resolved
@@ -4,11 +4,8 @@
 
 ## Improvements
 
-<<<<<<< HEAD
 - PR #2308: Using fixture for Dask client to eliminate possiblity of not closing
-=======
 - PR #2310: Pinning ucx-py to 0.14 to make 0.15 CI pass
->>>>>>> 1766b2ff
 
 ## Bug Fixes
 
