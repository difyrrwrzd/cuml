--- conflicted
+++ resolved
@@ -1,11 +1,8 @@
 # cuML 0.15.0 (Date TBD)
 
 ## New Features
-<<<<<<< HEAD
 - PR #2240: Making Dask models pickleable
-=======
 - PR #2267: CountVectorizer estimator
->>>>>>> 07b1d268
 - PR #2261: Exposing new FAISS metrics through Python API
 - PR #2287: Single-GPU TfidfTransformer implementation
 - PR #2289: QR SVD solver for MNMG PCA
